/*
 [The "BSD license"]
  Copyright (c) 2011 Terence Parr
  All rights reserved.

  Redistribution and use in source and binary forms, with or without
  modification, are permitted provided that the following conditions
  are met:

  1. Redistributions of source code must retain the above copyright
     notice, this list of conditions and the following disclaimer.
  2. Redistributions in binary form must reproduce the above copyright
     notice, this list of conditions and the following disclaimer in the
     documentation and/or other materials provided with the distribution.
  3. The name of the author may not be used to endorse or promote products
     derived from this software without specific prior written permission.

  THIS SOFTWARE IS PROVIDED BY THE AUTHOR ``AS IS'' AND ANY EXPRESS OR
  IMPLIED WARRANTIES, INCLUDING, BUT NOT LIMITED TO, THE IMPLIED WARRANTIES
  OF MERCHANTABILITY AND FITNESS FOR A PARTICULAR PURPOSE ARE DISCLAIMED.
  IN NO EVENT SHALL THE AUTHOR BE LIABLE FOR ANY DIRECT, INDIRECT,
  INCIDENTAL, SPECIAL, EXEMPLARY, OR CONSEQUENTIAL DAMAGES (INCLUDING, BUT
  NOT LIMITED TO, PROCUREMENT OF SUBSTITUTE GOODS OR SERVICES; LOSS OF USE,
  DATA, OR PROFITS; OR BUSINESS INTERRUPTION) HOWEVER CAUSED AND ON ANY
  THEORY OF LIABILITY, WHETHER IN CONTRACT, STRICT LIABILITY, OR TORT
  (INCLUDING NEGLIGENCE OR OTHERWISE) ARISING IN ANY WAY OUT OF THE USE OF
  THIS SOFTWARE, EVEN IF ADVISED OF THE POSSIBILITY OF SUCH DAMAGE.
 */

package org.antlr.v4.runtime.tree;

import org.antlr.v4.runtime.Parser;
import org.antlr.v4.runtime.Token;
import org.antlr.v4.runtime.misc.NotNull;
import org.antlr.v4.runtime.misc.Nullable;
import org.antlr.v4.runtime.misc.Utils;
import org.antlr.v4.runtime.tree.gui.TreePostScriptGenerator;

import java.io.BufferedWriter;
import java.io.FileWriter;
import java.io.IOException;
import java.util.ArrayList;
import java.util.Arrays;
import java.util.Collections;
import java.util.List;

/** A set of utility routines useful for all kinds of ANTLR trees */
public class Trees {

	public static String getPS(Tree t, Parser<?> recog,
							   String fontName, int fontSize)
	{
		TreePostScriptGenerator psgen =
			new TreePostScriptGenerator(recog, t, fontName, fontSize);
		return psgen.getPS();
	}

	public static String getPS(Tree t, Parser<?> recog) {
		return getPS(t, recog, "Helvetica", 11);
	}

	public static void writePS(Tree t, Parser<?> recog,
							   String fileName,
							   String fontName, int fontSize)
		throws IOException
	{
		String ps = getPS(t, recog, fontName, fontSize);
		FileWriter f = new FileWriter(fileName);
		BufferedWriter bw = new BufferedWriter(f);
		bw.write(ps);
		bw.close();
	}

	public static void writePS(Tree t, Parser<?> recog, String fileName)
		throws IOException
	{
		writePS(t, recog, fileName, "Helvetica", 11);
	}

	/** Print out a whole tree in LISP form. {@link #getNodeText} is used on the
	 *  node payloads to get the text for the nodes.  Detect
	 *  parse trees and extract data appropriately.
	 */
<<<<<<< HEAD
	public static String toStringTree(Tree t, Parser<?> recog) {
		String s = Utils.escapeWhitespace(getNodeText(t, recog), false);
=======
	public static String toStringTree(@NotNull Tree t) {
		return toStringTree(t, (List<String>)null);
	}

	/** Print out a whole tree in LISP form. {@link #getNodeText} is used on the
	 *  node payloads to get the text for the nodes.  Detect
	 *  parse trees and extract data appropriately.
	 */
	public static String toStringTree(@NotNull Tree t, @Nullable Parser recog) {
		String[] ruleNames = recog != null ? recog.getRuleNames() : null;
		List<String> ruleNamesList = ruleNames != null ? Arrays.asList(ruleNames) : null;
		return toStringTree(t, ruleNamesList);
	}

	/** Print out a whole tree in LISP form. {@link #getNodeText} is used on the
	 *  node payloads to get the text for the nodes.  Detect
	 *  parse trees and extract data appropriately.
	 */
	public static String toStringTree(@NotNull Tree t, @Nullable List<String> ruleNames) {
		String s = Utils.escapeWhitespace(getNodeText(t, ruleNames), false);
>>>>>>> dd12508f
		if ( t.getChildCount()==0 ) return s;
		StringBuilder buf = new StringBuilder();
		buf.append("(");
		s = Utils.escapeWhitespace(getNodeText(t, ruleNames), false);
		buf.append(s);
		buf.append(' ');
		for (int i = 0; i<t.getChildCount(); i++) {
			if ( i>0 ) buf.append(' ');
			buf.append(toStringTree(t.getChild(i), ruleNames));
		}
		buf.append(")");
		return buf.toString();
	}

<<<<<<< HEAD
	public static String getNodeText(Tree t, Parser<?> recog) {
		if ( recog!=null ) {
			if ( t instanceof RuleNode ) {
				int ruleIndex = ((RuleNode<?>)t).getRuleContext().getRuleIndex();
				String ruleName = recog.getRuleNames()[ruleIndex];
=======
	public static String getNodeText(@NotNull Tree t, @Nullable Parser recog) {
		String[] ruleNames = recog != null ? recog.getRuleNames() : null;
		List<String> ruleNamesList = ruleNames != null ? Arrays.asList(ruleNames) : null;
		return getNodeText(t, ruleNamesList);
	}

	public static String getNodeText(@NotNull Tree t, @Nullable List<String> ruleNames) {
		if ( ruleNames!=null ) {
			if ( t instanceof RuleNode ) {
				int ruleIndex = ((RuleNode)t).getRuleContext().getRuleIndex();
				String ruleName = ruleNames.get(ruleIndex);
>>>>>>> dd12508f
				return ruleName;
			}
			else if ( t instanceof ErrorNode ) {
				return t.toString();
			}
			else if ( t instanceof TerminalNode) {
				Object symbol = ((TerminalNode<?>)t).getSymbol();
				if (symbol instanceof Token) {
					String s = ((Token)symbol).getText();
					return s;
				}
			}
		}
		// no recog for rule names
		Object payload = t.getPayload();
		if ( payload instanceof Token ) {
			return ((Token)payload).getText();
		}
		return t.getPayload().toString();
	}

	/** Return a list of all ancestors of this node.  The first node of
	 *  list is the root and the last is the parent of this node.
	 */
	@NotNull
	public static List<? extends Tree> getAncestors(@NotNull Tree t) {
		if ( t.getParent()==null ) return Collections.emptyList();
		List<Tree> ancestors = new ArrayList<Tree>();
		t = t.getParent();
		while ( t!=null ) {
			ancestors.add(0, t); // insert at start
			t = t.getParent();
		}
		return ancestors;
	}

}<|MERGE_RESOLUTION|>--- conflicted
+++ resolved
@@ -81,10 +81,6 @@
 	 *  node payloads to get the text for the nodes.  Detect
 	 *  parse trees and extract data appropriately.
 	 */
-<<<<<<< HEAD
-	public static String toStringTree(Tree t, Parser<?> recog) {
-		String s = Utils.escapeWhitespace(getNodeText(t, recog), false);
-=======
 	public static String toStringTree(@NotNull Tree t) {
 		return toStringTree(t, (List<String>)null);
 	}
@@ -93,7 +89,7 @@
 	 *  node payloads to get the text for the nodes.  Detect
 	 *  parse trees and extract data appropriately.
 	 */
-	public static String toStringTree(@NotNull Tree t, @Nullable Parser recog) {
+	public static String toStringTree(@NotNull Tree t, @Nullable Parser<?> recog) {
 		String[] ruleNames = recog != null ? recog.getRuleNames() : null;
 		List<String> ruleNamesList = ruleNames != null ? Arrays.asList(ruleNames) : null;
 		return toStringTree(t, ruleNamesList);
@@ -105,7 +101,6 @@
 	 */
 	public static String toStringTree(@NotNull Tree t, @Nullable List<String> ruleNames) {
 		String s = Utils.escapeWhitespace(getNodeText(t, ruleNames), false);
->>>>>>> dd12508f
 		if ( t.getChildCount()==0 ) return s;
 		StringBuilder buf = new StringBuilder();
 		buf.append("(");
@@ -120,14 +115,7 @@
 		return buf.toString();
 	}
 
-<<<<<<< HEAD
-	public static String getNodeText(Tree t, Parser<?> recog) {
-		if ( recog!=null ) {
-			if ( t instanceof RuleNode ) {
-				int ruleIndex = ((RuleNode<?>)t).getRuleContext().getRuleIndex();
-				String ruleName = recog.getRuleNames()[ruleIndex];
-=======
-	public static String getNodeText(@NotNull Tree t, @Nullable Parser recog) {
+	public static String getNodeText(@NotNull Tree t, @Nullable Parser<?> recog) {
 		String[] ruleNames = recog != null ? recog.getRuleNames() : null;
 		List<String> ruleNamesList = ruleNames != null ? Arrays.asList(ruleNames) : null;
 		return getNodeText(t, ruleNamesList);
@@ -136,9 +124,8 @@
 	public static String getNodeText(@NotNull Tree t, @Nullable List<String> ruleNames) {
 		if ( ruleNames!=null ) {
 			if ( t instanceof RuleNode ) {
-				int ruleIndex = ((RuleNode)t).getRuleContext().getRuleIndex();
+				int ruleIndex = ((RuleNode<?>)t).getRuleContext().getRuleIndex();
 				String ruleName = ruleNames.get(ruleIndex);
->>>>>>> dd12508f
 				return ruleName;
 			}
 			else if ( t instanceof ErrorNode ) {
