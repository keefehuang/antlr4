--- conflicted
+++ resolved
@@ -92,7 +92,6 @@
 import java.util.Map;
 import java.util.Set;
 import java.util.TreeMap;
-import java.util.Locale;
 
 import static org.junit.Assert.assertArrayEquals;
 import static org.junit.Assert.assertEquals;
@@ -545,24 +544,6 @@
 		return execModule("Test.cpp");
 	}
 
-<<<<<<< HEAD
-  private static String detectedOS;
-  public static String getOS() {
-    if (detectedOS == null) {
-      String os = System.getProperty("os.name", "generic").toLowerCase(Locale.ENGLISH);
-      if ((os.indexOf("mac") >= 0) || (os.indexOf("darwin") >= 0)) {
-        detectedOS = "mac";
-      } else if (os.indexOf("win") >= 0) {
-        detectedOS = "windows";
-      } else if (os.indexOf("nux") >= 0) {
-        detectedOS = "linux";
-      } else {
-        detectedOS = "unknown";
-      }
-    }
-    return detectedOS;
-  }
-=======
 
 	private static String detectedOS;
 	public static String getOS() {
@@ -580,7 +561,6 @@
 		}
 		return detectedOS;
 	}
->>>>>>> 08e9776a
 
 	public List<String> allCppFiles(String path) {
 		ArrayList<String> files = new ArrayList<String>();
@@ -619,26 +599,6 @@
 		}
 
 		return output;
-<<<<<<< HEAD
-  }
-  
-  private String runCommand(String command[], String workPath, String description) throws Exception {
-    ProcessBuilder builder = new ProcessBuilder(command);
-		builder.directory(new File(workPath));
-
-    return runProcess(builder, description);
-  }
-  
-  // TODO: add a buildRuntimeOnWindows variant.
-  private boolean buildRuntime() {
-    String runtimePath = locateRuntime();
-    System.out.println("Building ANTLR4 C++ runtime (if necessary) at "+ runtimePath);
-    
-    try {
-      String command[] = { "cmake", ".", "-DCMAKE_BUILD_TYPE=release" };
-      if (runCommand(command, runtimePath, "antlr runtime cmake") == null)
-  		  return false;
-=======
 	}
 
 	private String runCommand(String command[], String workPath, String description) throws Exception {
@@ -657,53 +617,31 @@
 			String command[] = { "cmake", ".", "-DCMAKE_BUILD_TYPE=release" };
 			if (runCommand(command, runtimePath, "antlr runtime cmake") == null)
 				return false;
->>>>>>> 08e9776a
 		}
 		catch (Exception e) {
 			System.err.println("can't configure antlr cpp runtime cmake file");
 		}
-<<<<<<< HEAD
-		
-    try {
-      String command[] = { "make", "-j", "8" }; // Assuming a reasonable amount of available CPU cores.
-  		if (runCommand(command, runtimePath, "building antlr runtime") == null)
-  		  return false;
-=======
 
 		try {
 			String command[] = { "make", "-j", "8" }; // Assuming a reasonable amount of available CPU cores.
 			if (runCommand(command, runtimePath, "building antlr runtime") == null)
 				return false;
->>>>>>> 08e9776a
 		}
 		catch (Exception e) {
 			System.err.println("can't compile antlr cpp runtime");
 		}
-<<<<<<< HEAD
-		
-		/* for debugging
-		try {
-      String command[] = { "ls", "-la" };
-  		String output = runCommand(command, runtimePath + "/dist/", "printing library folder content");
-=======
 
 /* for debugging
 		try {
 		    String command[] = { "ls", "-la" };
 				String output = runCommand(command, runtimePath + "/dist/", "printing library folder content");
->>>>>>> 08e9776a
 			System.out.println(output);
 		}
 		catch (Exception e) {
 			System.err.println("can't print folder content");
 		}
-<<<<<<< HEAD
-		*/
-		
-=======
 */
 
->>>>>>> 08e9776a
 		return true;
 	}
 
@@ -714,34 +652,6 @@
 		String includePath = runtimePath + "/runtime/src";
 		String binPath = new File(new File(tmpdir), "a.out").getAbsolutePath();
 		String inputPath = new File(new File(tmpdir), "input").getAbsolutePath();
-<<<<<<< HEAD
-		
-    // Build runtime using cmake once.
-    if (!runtimeBuiltOnce) {
-      try {
-        String command[] = { "clang++", "--version" };
-        String output = runCommand(command, tmpdir, "printing compiler version");
-        System.out.println("Compiler version is: " + output);
-      }
-      catch (Exception e) {
-        System.err.println("Can't get compiler version");
-      }
-			
-      runtimeBuiltOnce = true;
-      if (!buildRuntime()) {
-        System.out.println("C++ runtime build failed\n");
-        return null;
-      }
-      System.out.println("C++ runtime build succeeded\n");
-    }
-    
-		// Create symlink to the runtime. Currently only used on OSX.
-		String libExtension = (getOS() == "mac") ? "dylib" : "so";
-    try {
-      String command[] = { "ln", "-s", runtimePath + "/dist/libantlr4-runtime." + libExtension };
-      if (runCommand(command, tmpdir, "sym linking C++ runtime") == null)
-			  return null;
-=======
 
 		// Build runtime using cmake once.
 		if (!runtimeBuiltOnce) {
@@ -768,25 +678,17 @@
 			String command[] = { "ln", "-s", runtimePath + "/dist/libantlr4-runtime." + libExtension };
 			if (runCommand(command, tmpdir, "sym linking C++ runtime") == null)
 				return null;
->>>>>>> 08e9776a
 		}
 		catch (Exception e) {
 			System.err.println("can't exec module: " + fileName);
 		}
-<<<<<<< HEAD
-		
-		try {
-      List<String> command2 = new ArrayList<String>(Arrays.asList("clang++", "-std=c++11", "-I", includePath, "-L.", "-lantlr4-runtime"));
-      command2.addAll(allCppFiles(tmpdir));
-  		if (runCommand(command2.toArray(new String[0]), tmpdir, "building test binary") == null)
-=======
 
 		try {
 			List<String> command2 = new ArrayList<String>(Arrays.asList("clang++", "-std=c++11", "-I", includePath, "-L.", "-lantlr4-runtime"));
 			command2.addAll(allCppFiles(tmpdir));
 			if (runCommand(command2.toArray(new String[0]), tmpdir, "building test binary") == null) {
->>>>>>> 08e9776a
 				return null;
+			}
 		}
 		catch (Exception e) {
 			System.err.println("can't compile test module: " + e.getMessage());
@@ -799,16 +701,11 @@
 			ProcessBuilder builder = new ProcessBuilder(binPath, inputPath);
 			builder.directory(new File(tmpdir));
 			Map<String, String> env = builder.environment();
-<<<<<<< HEAD
-      env.put("LD_PRELOAD", runtimePath + "/dist/libantlr4-runtime.so"); // For linux.
-			String output = runProcess(builder, "running test binary");
-=======
 			env.put("LD_PRELOAD", runtimePath + "/dist/libantlr4-runtime.so"); // For linux.
 			String output = runProcess(builder, "running test binary");
 			if ( output.length()==0 ) {
 				output = null;
 			}
->>>>>>> 08e9776a
 
       /* for debugging
 		  System.out.println("=========================================================");
@@ -820,11 +717,7 @@
 		catch (Exception e) {
 			System.err.println("can't exec module: " + fileName + "\nerror is: "+ e.getMessage());
 		}
-<<<<<<< HEAD
-		
-=======
-
->>>>>>> 08e9776a
+
 		return null;
 	}
 
