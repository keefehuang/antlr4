/*
 [The "BSD license"]
  Copyright (c) 2011 Terence Parr
  All rights reserved.

  Redistribution and use in source and binary forms, with or without
  modification, are permitted provided that the following conditions
  are met:

  1. Redistributions of source code must retain the above copyright
     notice, this list of conditions and the following disclaimer.
  2. Redistributions in binary form must reproduce the above copyright
     notice, this list of conditions and the following disclaimer in the
     documentation and/or other materials provided with the distribution.
  3. The name of the author may not be used to endorse or promote products
     derived from this software without specific prior written permission.

  THIS SOFTWARE IS PROVIDED BY THE AUTHOR ``AS IS'' AND ANY EXPRESS OR
  IMPLIED WARRANTIES, INCLUDING, BUT NOT LIMITED TO, THE IMPLIED WARRANTIES
  OF MERCHANTABILITY AND FITNESS FOR A PARTICULAR PURPOSE ARE DISCLAIMED.
  IN NO EVENT SHALL THE AUTHOR BE LIABLE FOR ANY DIRECT, INDIRECT,
  INCIDENTAL, SPECIAL, EXEMPLARY, OR CONSEQUENTIAL DAMAGES (INCLUDING, BUT
  NOT LIMITED TO, PROCUREMENT OF SUBSTITUTE GOODS OR SERVICES; LOSS OF USE,
  DATA, OR PROFITS; OR BUSINESS INTERRUPTION) HOWEVER CAUSED AND ON ANY
  THEORY OF LIABILITY, WHETHER IN CONTRACT, STRICT LIABILITY, OR TORT
  (INCLUDING NEGLIGENCE OR OTHERWISE) ARISING IN ANY WAY OUT OF THE USE OF
  THIS SOFTWARE, EVEN IF ADVISED OF THE POSSIBILITY OF SUCH DAMAGE.
 */

package org.antlr.v4.runtime.dfa;

import org.antlr.v4.runtime.atn.ATNConfig;
import org.antlr.v4.runtime.atn.ATNConfigSet;
import org.antlr.v4.runtime.atn.PredictionContext;
import org.antlr.v4.runtime.atn.SemanticContext;
import org.antlr.v4.runtime.misc.Nullable;

<<<<<<< HEAD
=======
import java.util.Collections;
>>>>>>> 80560efc
import java.util.HashMap;
import java.util.HashSet;
import java.util.List;
import java.util.Map;
import java.util.Set;

/** A DFA state represents a set of possible ATN configurations.
 *  As Aho, Sethi, Ullman p. 117 says "The DFA uses its state
 *  to keep track of all possible states the ATN can be in after
 *  reading each input symbol.  That is to say, after reading
 *  input a1a2..an, the DFA is in a state that represents the
 *  subset T of the states of the ATN that are reachable from the
 *  ATN's start state along some path labeled a1a2..an."
 *  In conventional NFA->DFA conversion, therefore, the subset T
 *  would be a bitset representing the set of states the
 *  ATN could be in.  We need to track the alt predicted by each
 *  state as well, however.  More importantly, we need to maintain
 *  a stack of states, tracking the closure operations as they
 *  jump from rule to rule, emulating rule invocations (method calls).
 *  I have to add a stack to simulate the proper lookahead sequences for
 *  the underlying LL grammar from which the ATN was derived.
 *
 *  I use a set of ATNConfig objects not simple states.  An ATNConfig
 *  is both a state (ala normal conversion) and a RuleContext describing
 *  the chain of rules (if any) followed to arrive at that state.
 *
 *  A DFA state may have multiple references to a particular state,
 *  but with different ATN contexts (with same or different alts)
 *  meaning that state was reached via a different set of rule invocations.
 */
public class DFAState {
	public int stateNumber = -1;

	public ATNConfigSet configs = new ATNConfigSet();

	/** edges[symbol] points to target of symbol */
	@Nullable
	public DFAState[] edges;

	public boolean isAcceptState = false;

	/** if accept state, what ttype do we match or alt do we predict?
<<<<<<< HEAD
	 *  This is set to ATN.INVALID_ALT_NUMBER when predicates!=null.
=======
	 *  This is set to ATN.INVALID_ALT_NUMBER when predicates!=null or
	 *  isCtxSensitive.
>>>>>>> 80560efc
	 */
	public int prediction;

	public int lexerRuleIndex = -1;		// if accept, exec action in what rule?
	public int lexerActionIndex = -1;	// if accept, exec what action?

	/** Indicates that this state was created during SLL prediction
	 *  that discovered a conflict between the configurations in the state.
	 *  Future execDFA() invocations immediately jumped doing full context
	 *  prediction if this field is true.
	 */
	public boolean isCtxSensitive;

	/** During SLL parsing, this is a list of predicates associated with the
	 *  ATN configurations of the DFA state. When we have predicates,
	 *  isCtxSensitive=false since full context prediction evaluates predicates
	 *  on-the-fly. If this is not null, then this.prediction is
	 *  ATN.INVALID_ALT_NUMBER.
	 *
	 *  We only treat these as disambiguating predicates when we found a
	 *  conflict during SLL prediction where the use of context indicates
	 *  that it's a true ambiguity.
	 *
	 *  This list is computed by predicateDFAState() in ATN simulator.
	 */
	@Nullable
	public List<PredPrediction> predicates;

	public Map<PredictionContext,Integer> contextToPredictedAlt =
<<<<<<< HEAD
		new HashMap<PredictionContext, Integer>();
=======
		Collections.synchronizedMap(new HashMap<PredictionContext, Integer>());
>>>>>>> 80560efc

	/** Map a predicate to a predicted alternative */
	public static class PredPrediction {
		public SemanticContext pred; // never null; at least SemanticContext.NONE
		public int alt;
		public PredPrediction(SemanticContext pred, int alt) {
			this.alt = alt;
			this.pred = pred;
		}
		@Override
		public String toString() {
			return "("+pred+", "+alt+ ")";
		}
	}

	public DFAState() { }

	public DFAState(int stateNumber) { this.stateNumber = stateNumber; }

	public DFAState(ATNConfigSet configs) { this.configs = configs; }

	/** Get the set of all alts mentioned by all ATN configurations in this
	 *  DFA state.
	 */
	public Set<Integer> getAltSet() {
		// TODO (sam): what to do when configs==null?
		Set<Integer> alts = new HashSet<Integer>();
		for (ATNConfig c : configs) {
			alts.add(c.alt);
		}
		if ( alts.isEmpty() ) return null;
		return alts;
	}

	/** A decent hash for a DFA state is the sum of the ATN state/alt pairs. */
	@Override
	public int hashCode() {
		// TODO (sam): what to do when configs==null?
		int h = 0;
		for (ATNConfig c : configs) {
			h += c.alt;
		}
		return h;
	}

	/** Two DFAStates are equal if their ATN configuration sets are the
	 *  same. This method is used to see if a DFA state already exists.
	 *
	 *  Because the number of alternatives and number of ATN configurations are
	 *  finite, there is a finite number of DFA states that can be processed.
	 *  This is necessary to show that the algorithm terminates.
	 *
	 *  Cannot test the DFA state numbers here because in DFA.addState we need
	 *  to know if any other state exists that has this exact set of ATN
	 *  configurations.  The DFAState state number is irrelevant.
	 */
	@Override
	public boolean equals(Object o) {
		// compare set of ATN configurations in this set with other
		if ( this==o ) return true;

		if (!(o instanceof DFAState)) {
			return false;
		}

		DFAState other = (DFAState)o;
		// TODO (sam): what to do when configs==null?
		boolean sameSet = this.configs.equals(other.configs);
//		System.out.println("DFAState.equals: "+configs+(sameSet?"==":"!=")+other.configs);
		return sameSet;
	}

	@Override
	public String toString() {
        StringBuilder buf = new StringBuilder();
        buf.append(stateNumber).append(":").append(configs);
        if ( isAcceptState ) {
            buf.append("=>");
            if ( predicates!=null ) {
                buf.append(predicates);
            }
            else {
                buf.append(prediction);
            }
        }
		return buf.toString();
	}
}<|MERGE_RESOLUTION|>--- conflicted
+++ resolved
@@ -35,10 +35,7 @@
 import org.antlr.v4.runtime.atn.SemanticContext;
 import org.antlr.v4.runtime.misc.Nullable;
 
-<<<<<<< HEAD
-=======
 import java.util.Collections;
->>>>>>> 80560efc
 import java.util.HashMap;
 import java.util.HashSet;
 import java.util.List;
@@ -81,12 +78,8 @@
 	public boolean isAcceptState = false;
 
 	/** if accept state, what ttype do we match or alt do we predict?
-<<<<<<< HEAD
-	 *  This is set to ATN.INVALID_ALT_NUMBER when predicates!=null.
-=======
 	 *  This is set to ATN.INVALID_ALT_NUMBER when predicates!=null or
 	 *  isCtxSensitive.
->>>>>>> 80560efc
 	 */
 	public int prediction;
 
@@ -116,11 +109,7 @@
 	public List<PredPrediction> predicates;
 
 	public Map<PredictionContext,Integer> contextToPredictedAlt =
-<<<<<<< HEAD
-		new HashMap<PredictionContext, Integer>();
-=======
 		Collections.synchronizedMap(new HashMap<PredictionContext, Integer>());
->>>>>>> 80560efc
 
 	/** Map a predicate to a predicted alternative */
 	public static class PredPrediction {
