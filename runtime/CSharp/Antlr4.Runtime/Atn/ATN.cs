--- conflicted
+++ resolved
@@ -208,20 +208,10 @@
         {
             if (state != null)
             {
-<<<<<<< HEAD
-                states.Add(null);
-                stateNumber++;
-                return;
-            }
-            state.atn = this;
-            states.Add(state);
-            state.stateNumber = stateNumber++;
-=======
                 state.atn = this;
                 state.stateNumber = states.Count;
             }
-            states.AddItem(state);
->>>>>>> fcf2482a
+            states.Add(state);
         }
 
         public virtual void RemoveState(ATNState state)
