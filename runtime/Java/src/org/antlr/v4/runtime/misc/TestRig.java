/*
 * [The "BSD license"]
 *  Copyright (c) 2012 Terence Parr
 *  Copyright (c) 2012 Sam Harwell
 *  All rights reserved.
 *
 *  Redistribution and use in source and binary forms, with or without
 *  modification, are permitted provided that the following conditions
 *  are met:
 *
 *  1. Redistributions of source code must retain the above copyright
 *     notice, this list of conditions and the following disclaimer.
 *  2. Redistributions in binary form must reproduce the above copyright
 *     notice, this list of conditions and the following disclaimer in the
 *     documentation and/or other materials provided with the distribution.
 *  3. The name of the author may not be used to endorse or promote products
 *     derived from this software without specific prior written permission.
 *
 *  THIS SOFTWARE IS PROVIDED BY THE AUTHOR ``AS IS'' AND ANY EXPRESS OR
 *  IMPLIED WARRANTIES, INCLUDING, BUT NOT LIMITED TO, THE IMPLIED WARRANTIES
 *  OF MERCHANTABILITY AND FITNESS FOR A PARTICULAR PURPOSE ARE DISCLAIMED.
 *  IN NO EVENT SHALL THE AUTHOR BE LIABLE FOR ANY DIRECT, INDIRECT,
 *  INCIDENTAL, SPECIAL, EXEMPLARY, OR CONSEQUENTIAL DAMAGES (INCLUDING, BUT
 *  NOT LIMITED TO, PROCUREMENT OF SUBSTITUTE GOODS OR SERVICES; LOSS OF USE,
 *  DATA, OR PROFITS; OR BUSINESS INTERRUPTION) HOWEVER CAUSED AND ON ANY
 *  THEORY OF LIABILITY, WHETHER IN CONTRACT, STRICT LIABILITY, OR TORT
 *  (INCLUDING NEGLIGENCE OR OTHERWISE) ARISING IN ANY WAY OUT OF THE USE OF
 *  THIS SOFTWARE, EVEN IF ADVISED OF THE POSSIBILITY OF SUCH DAMAGE.
 */

package org.antlr.v4.runtime.misc;

import org.antlr.v4.runtime.ANTLRInputStream;
import org.antlr.v4.runtime.CharStream;
import org.antlr.v4.runtime.CommonTokenStream;
import org.antlr.v4.runtime.DiagnosticErrorListener;
import org.antlr.v4.runtime.Lexer;
import org.antlr.v4.runtime.Parser;
import org.antlr.v4.runtime.ParserRuleContext;
import org.antlr.v4.runtime.Token;
import org.antlr.v4.runtime.TokenStream;
import org.antlr.v4.runtime.atn.PredictionMode;

import javax.print.PrintException;
import java.io.FileInputStream;
import java.io.IOException;
import java.io.InputStream;
import java.io.InputStreamReader;
import java.io.Reader;
import java.lang.reflect.Constructor;
import java.lang.reflect.InvocationTargetException;
import java.lang.reflect.Method;
import java.util.ArrayList;
import java.util.List;

/** Run a lexer/parser combo, optionally printing tree string or generating
 *  postscript file. Optionally taking input file.
 *
 *  $ java org.antlr.v4.runtime.misc.TestRig GrammarName startRuleName
 *        [-tree]
 *        [-tokens] [-gui] [-ps file.ps]
 *        [-trace]
 *        [-diagnostics]
 *        [-SLL]
 *        [input-filename(s)]
 */
public class TestRig {
	public static final String LEXER_START_RULE_NAME = "tokens";

	protected String grammarName;
	protected String startRuleName;
	protected final List<String> inputFiles = new ArrayList<String>();
	protected boolean printTree = false;
	protected boolean gui = false;
	protected String psFile = null;
	protected boolean showTokens = false;
	protected boolean trace = false;
	protected boolean diagnostics = false;
	protected String encoding = null;
	protected boolean SLL = false;

	public TestRig(String[] args) throws Exception {
		if ( args.length < 2 ) {
			System.err.println("java org.antlr.v4.runtime.misc.TestRig GrammarName startRuleName\n" +
							   "  [-tokens] [-tree] [-gui] [-ps file.ps] [-encoding encodingname]\n" +
							   "  [-trace] [-diagnostics] [-SLL]\n"+
							   "  [input-filename(s)]");
			System.err.println("Use startRuleName='tokens' if GrammarName is a lexer grammar.");
			System.err.println("Omitting input-filename makes rig read from stdin.");
			return;
		}
		int i=0;
		grammarName = args[i];
		i++;
		startRuleName = args[i];
		i++;
		while ( i<args.length ) {
			String arg = args[i];
			i++;
			if ( arg.charAt(0)!='-' ) { // input file name
				inputFiles.add(arg);
				continue;
			}
			if ( arg.equals("-tree") ) {
				printTree = true;
			}
			if ( arg.equals("-gui") ) {
				gui = true;
			}
			if ( arg.equals("-tokens") ) {
				showTokens = true;
			}
			else if ( arg.equals("-trace") ) {
				trace = true;
			}
			else if ( arg.equals("-SLL") ) {
				SLL = true;
			}
			else if ( arg.equals("-diagnostics") ) {
				diagnostics = true;
			}
			else if ( arg.equals("-encoding") ) {
				if ( i>=args.length ) {
					System.err.println("missing encoding on -encoding");
					return;
				}
				encoding = args[i];
				i++;
			}
			else if ( arg.equals("-ps") ) {
				if ( i>=args.length ) {
					System.err.println("missing filename on -ps");
					return;
				}
				psFile = args[i];
				i++;
			}
		}
	}

	public static void main(String[] args) throws Exception {
		TestRig testRig = new TestRig(args);
		testRig.process();
	}

	public void process() throws Exception {
//		System.out.println("exec "+grammarName+"."+startRuleName);
		String lexerName = grammarName+"Lexer";
		ClassLoader cl = Thread.currentThread().getContextClassLoader();
		Class<? extends Lexer> lexerClass = null;
		try {
			lexerClass = cl.loadClass(lexerName).asSubclass(Lexer.class);
		}
		catch (java.lang.ClassNotFoundException cnfe) {
			// might be pure lexer grammar; no Lexer suffix then
			lexerName = grammarName;
			try {
				lexerClass = cl.loadClass(lexerName).asSubclass(Lexer.class);
			}
			catch (ClassNotFoundException cnfe2) {
				System.err.println("Can't load "+lexerName+" as lexer or parser");
				return;
			}
		}

		Constructor<? extends Lexer> lexerCtor = lexerClass.getConstructor(CharStream.class);
		Lexer lexer = lexerCtor.newInstance((CharStream)null);

		Class<? extends Parser<Token>> parserClass = null;
		Parser<Token> parser = null;
		if ( !startRuleName.equals(LEXER_START_RULE_NAME) ) {
			String parserName = grammarName+"Parser";

			@SuppressWarnings("unchecked")
			Class<? extends Parser<Token>> uncheckedParserClass = (Class<? extends Parser<Token>>)cl.loadClass(parserName);

			parserClass = uncheckedParserClass;
			if ( parserClass==null ) {
				System.err.println("Can't load "+parserName);
			}
			Constructor<? extends Parser<Token>> parserCtor = parserClass.getConstructor(TokenStream.class);
			parser = parserCtor.newInstance((TokenStream)null);
		}

		if ( inputFiles.isEmpty() ) {
			InputStream is = System.in;
			Reader r;
			if ( encoding!=null ) {
				r = new InputStreamReader(is, encoding);
			}
			else {
				r = new InputStreamReader(is);
			}

			process(lexer, parserClass, parser, is, r);
			return;
		}
		for (String inputFile : inputFiles) {
			InputStream is = System.in;
			if ( inputFile!=null ) {
				is = new FileInputStream(inputFile);
			}
			Reader r;
			if ( encoding!=null ) {
				r = new InputStreamReader(is, encoding);
			}
			else {
				r = new InputStreamReader(is);
			}

			if ( inputFiles.size()>1 ) {
				System.err.println(inputFile);
			}
			process(lexer, parserClass, parser, is, r);
		}
	}

<<<<<<< HEAD
	static void process(Lexer lexer, Class<? extends Parser<Token>> parserClass, Parser<Token> parser, InputStream is, Reader r) throws IOException, IllegalAccessException, InvocationTargetException, PrintException {
=======
	protected void process(Lexer lexer, Class<? extends Parser> parserClass, Parser parser, InputStream is, Reader r) throws IOException, IllegalAccessException, InvocationTargetException, PrintException {
>>>>>>> d79bc252
		try {
			ANTLRInputStream input = new ANTLRInputStream(r);
			lexer.setInputStream(input);
			CommonTokenStream tokens = new CommonTokenStream(lexer);

			tokens.fill();

			if ( showTokens ) {
				for (Object tok : tokens.getTokens()) {
					System.out.println(tok);
				}
			}

			if ( startRuleName.equals(LEXER_START_RULE_NAME) ) return;

			if ( diagnostics ) {
				parser.addErrorListener(new DiagnosticErrorListener<Token>());
				parser.getInterpreter().setPredictionMode(PredictionMode.LL_EXACT_AMBIG_DETECTION);
			}

			if ( printTree || gui || psFile!=null ) {
				parser.setBuildParseTree(true);
			}

			if ( SLL ) { // overrides diagnostics
				parser.getInterpreter().setPredictionMode(PredictionMode.SLL);
			}

			parser.setInputStream(tokens);
			parser.setTrace(trace);

			try {
				Method startRule = parserClass.getMethod(startRuleName, (Class[])null);
				ParserRuleContext<?> tree = (ParserRuleContext<?>)startRule.invoke(parser, (Object[])null);

				if ( printTree ) {
					System.out.println(tree.toStringTree(parser));
				}
				if ( gui ) {
					tree.inspect(parser);
				}
				if ( psFile!=null ) {
					tree.save(parser, psFile); // Generate postscript
				}
			}
			catch (NoSuchMethodException nsme) {
				System.err.println("No method for rule "+startRuleName+" or it has arguments");
			}
		}
		finally {
			if ( r!=null ) r.close();
			if ( is!=null ) is.close();
		}
	}
}<|MERGE_RESOLUTION|>--- conflicted
+++ resolved
@@ -215,11 +215,7 @@
 		}
 	}
 
-<<<<<<< HEAD
-	static void process(Lexer lexer, Class<? extends Parser<Token>> parserClass, Parser<Token> parser, InputStream is, Reader r) throws IOException, IllegalAccessException, InvocationTargetException, PrintException {
-=======
-	protected void process(Lexer lexer, Class<? extends Parser> parserClass, Parser parser, InputStream is, Reader r) throws IOException, IllegalAccessException, InvocationTargetException, PrintException {
->>>>>>> d79bc252
+	protected void process(Lexer lexer, Class<? extends Parser<Token>> parserClass, Parser<Token> parser, InputStream is, Reader r) throws IOException, IllegalAccessException, InvocationTargetException, PrintException {
 		try {
 			ANTLRInputStream input = new ANTLRInputStream(r);
 			lexer.setInputStream(input);
