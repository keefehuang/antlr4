/*
 [The "BSD license"]
  Copyright (c) 2011 Terence Parr
  All rights reserved.

  Redistribution and use in source and binary forms, with or without
  modification, are permitted provided that the following conditions
  are met:

  1. Redistributions of source code must retain the above copyright
     notice, this list of conditions and the following disclaimer.
  2. Redistributions in binary form must reproduce the above copyright
     notice, this list of conditions and the following disclaimer in the
     documentation and/or other materials provided with the distribution.
  3. The name of the author may not be used to endorse or promote products
     derived from this software without specific prior written permission.

  THIS SOFTWARE IS PROVIDED BY THE AUTHOR ``AS IS'' AND ANY EXPRESS OR
  IMPLIED WARRANTIES, INCLUDING, BUT NOT LIMITED TO, THE IMPLIED WARRANTIES
  OF MERCHANTABILITY AND FITNESS FOR A PARTICULAR PURPOSE ARE DISCLAIMED.
  IN NO EVENT SHALL THE AUTHOR BE LIABLE FOR ANY DIRECT, INDIRECT,
  INCIDENTAL, SPECIAL, EXEMPLARY, OR CONSEQUENTIAL DAMAGES (INCLUDING, BUT
  NOT LIMITED TO, PROCUREMENT OF SUBSTITUTE GOODS OR SERVICES; LOSS OF USE,
  DATA, OR PROFITS; OR BUSINESS INTERRUPTION) HOWEVER CAUSED AND ON ANY
  THEORY OF LIABILITY, WHETHER IN CONTRACT, STRICT LIABILITY, OR TORT
  (INCLUDING NEGLIGENCE OR OTHERWISE) ARISING IN ANY WAY OUT OF THE USE OF
  THIS SOFTWARE, EVEN IF ADVISED OF THE POSSIBILITY OF SUCH DAMAGE.
 */

package org.antlr.v4.runtime.atn;

import org.antlr.v4.runtime.Recognizer;
import org.antlr.v4.runtime.misc.NotNull;
import org.antlr.v4.runtime.misc.Nullable;

import java.util.ArrayDeque;
import java.util.Deque;
import java.util.IdentityHashMap;
import java.util.Map;

/** A tuple: (ATN state, predicted alt, syntactic, semantic context).
 *  The syntactic context is a graph-structured stack node whose
 *  path(s) to the root is the rule invocation(s)
 *  chain used to arrive at the state.  The semantic context is
 *  the tree of semantic predicates encountered before reaching
 *  an ATN state.
 */
public class ATNConfig {
	/** The ATN state associated with this configuration */
	@NotNull
	private final ATNState state;

	private int altAndOuterContextDepth;

	/** The stack of invoking states leading to the rule/states associated
	 *  with this config.  We track only those contexts pushed during
	 *  execution of the ATN simulator.
	 */
	@NotNull
	private PredictionContext context;

	protected ATNConfig(@NotNull ATNState state,
						int alt,
						@NotNull PredictionContext context)
	{
		assert (alt & 0xFFFFFF) == alt;
		this.state = state;
		this.altAndOuterContextDepth = alt & 0x7FFFFFFF;
		this.context = context;
	}

	protected ATNConfig(@NotNull ATNConfig c, @NotNull ATNState state, @NotNull PredictionContext context)
    {
		this.state = state;
		this.altAndOuterContextDepth = c.altAndOuterContextDepth & 0x7FFFFFFF;
		this.context = context;
	}

	public static ATNConfig create(@NotNull ATNState state, int alt, @Nullable PredictionContext context) {
		return create(state, alt, context, SemanticContext.NONE, -1);
	}

	public static ATNConfig create(@NotNull ATNState state, int alt, @Nullable PredictionContext context, @NotNull SemanticContext semanticContext) {
		return create(state, alt, context, semanticContext, -1);
	}

	public static ATNConfig create(@NotNull ATNState state, int alt, @Nullable PredictionContext context, @NotNull SemanticContext semanticContext, int actionIndex) {
		if (semanticContext != SemanticContext.NONE) {
			if (actionIndex != -1) {
				return new ActionSemanticContextATNConfig(actionIndex, semanticContext, state, alt, context);
			}
			else {
				return new SemanticContextATNConfig(semanticContext, state, alt, context);
			}
		}
		else if (actionIndex != -1) {
			return new ActionATNConfig(actionIndex, state, alt, context);
		}
		else {
			return new ATNConfig(state, alt, context);
		}
	}

	/** Gets the ATN state associated with this configuration */
	@NotNull
	public final ATNState getState() {
		return state;
	}

	/** What alt (or lexer rule) is predicted by this configuration */
	public final int getAlt() {
		return altAndOuterContextDepth & 0x00FFFFFF;
	}

	public final boolean isHidden() {
		return altAndOuterContextDepth < 0;
	}

	public final void setHidden(boolean value) {
		if (value) {
			altAndOuterContextDepth |= 0x80000000;
		} else {
			altAndOuterContextDepth &= ~0x80000000;
		}
	}
	@NotNull
	public final PredictionContext getContext() {
		return context;
	}

	public final void setContext(@NotNull PredictionContext context) {
		this.context = context;
	}

	public final boolean getReachesIntoOuterContext() {
		return getOuterContextDepth() != 0;
	}

	/**
	 * We cannot execute predicates dependent upon local context unless
	 * we know for sure we are in the correct context. Because there is
	 * no way to do this efficiently, we simply cannot evaluate
	 * dependent predicates unless we are in the rule that initially
	 * invokes the ATN simulator.
	 *
	 * closure() tracks the depth of how far we dip into the
	 * outer context: depth > 0.  Note that it may not be totally
	 * accurate depth since I don't ever decrement. TODO: make it a boolean then
	 */
	public final int getOuterContextDepth() {
		return (altAndOuterContextDepth >>> 24) & 0x7F;
	}

	public final void setOuterContextDepth(int outerContextDepth) {
		assert outerContextDepth >= 0 && outerContextDepth <= 0x7F;
		this.altAndOuterContextDepth = (outerContextDepth << 24) | (altAndOuterContextDepth & ~0x7F000000);
	}

<<<<<<< HEAD
	public int getActionIndex() {
		return -1;
=======
	public boolean isGreedy() {
		return true;
	}

	public int getNonGreedyDepth() {
		return 0;
	}

	public ATNConfig(ATNConfig old) { // dup
		this.state = old.state;
		this.alt = old.alt;
		this.context = old.context;
		this.semanticContext = old.semanticContext;
		this.reachesIntoOuterContext = old.reachesIntoOuterContext;
>>>>>>> f9a63b88
	}

	@NotNull
	public SemanticContext getSemanticContext() {
		return SemanticContext.NONE;
	}

	@Override
	public final ATNConfig clone() {
		return transform(this.getState());
	}

	public final ATNConfig transform(@NotNull ATNState state) {
		return transform(state, this.context, this.getSemanticContext(), this.getActionIndex());
	}

	public final ATNConfig transform(@NotNull ATNState state, @NotNull SemanticContext semanticContext) {
		return transform(state, this.context, semanticContext, this.getActionIndex());
	}

	public final ATNConfig transform(@NotNull ATNState state, @Nullable PredictionContext context) {
		return transform(state, context, this.getSemanticContext(), this.getActionIndex());
	}

	public final ATNConfig transform(@NotNull ATNState state, int actionIndex) {
		return transform(state, context, this.getSemanticContext(), actionIndex);
	}

	private ATNConfig transform(@NotNull ATNState state, @Nullable PredictionContext context, @NotNull SemanticContext semanticContext, int actionIndex) {
		if (semanticContext != SemanticContext.NONE) {
			if (actionIndex != -1) {
				return new ActionSemanticContextATNConfig(actionIndex, semanticContext, this, state, context);
			}
			else {
				return new SemanticContextATNConfig(semanticContext, this, state, context);
			}
		}
		else if (actionIndex != -1) {
			return new ActionATNConfig(actionIndex, this, state, context);
		}
		else {
			return new ATNConfig(this, state, context);
		}
	}

	public ATNConfig appendContext(int context, PredictionContextCache contextCache) {
		PredictionContext appendedContext = getContext().appendContext(context, contextCache);
		ATNConfig result = transform(getState(), appendedContext);
		return result;
	}

	public ATNConfig appendContext(PredictionContext context, PredictionContextCache contextCache) {
		PredictionContext appendedContext = getContext().appendContext(context, contextCache);
		ATNConfig result = transform(getState(), appendedContext);
		return result;
	}

	public boolean contains(ATNConfig subconfig) {
		if (this.getState().stateNumber != subconfig.getState().stateNumber
			|| this.getAlt() != subconfig.getAlt()
			|| !this.getSemanticContext().equals(subconfig.getSemanticContext())) {
			return false;
		}

		Deque<PredictionContext> leftWorkList = new ArrayDeque<PredictionContext>();
		Deque<PredictionContext> rightWorkList = new ArrayDeque<PredictionContext>();
		leftWorkList.add(getContext());
		rightWorkList.add(subconfig.getContext());
		while (!leftWorkList.isEmpty()) {
			PredictionContext left = leftWorkList.pop();
			PredictionContext right = rightWorkList.pop();

			if (left == right) {
				return true;
			}

			if (left.size() < right.size()) {
				return false;
			}

			if (right.isEmpty()) {
				return left.hasEmpty();
			} else {
				for (int i = 0; i < right.size(); i++) {
					int index = left.findInvokingState(right.getInvokingState(i));
					if (index < 0) {
						// assumes invokingStates has no duplicate entries
						return false;
					}

					leftWorkList.push(left.getParent(index));
					rightWorkList.push(right.getParent(i));
				}
			}
		}

		return false;
	}

	/** An ATN configuration is equal to another if both have
     *  the same state, they predict the same alternative, and
     *  syntactic/semantic contexts are the same.
     */
    @Override
    public boolean equals(Object o) {
		if (!(o instanceof ATNConfig)) {
			return false;
		}

		return this.equals((ATNConfig)o);
	}

	public boolean equals(ATNConfig other) {
		if (this == other) {
			return true;
		} else if (other == null) {
			return false;
		}

		return this.getState().stateNumber==other.getState().stateNumber
			&& this.getAlt()==other.getAlt()
			&& this.getReachesIntoOuterContext() == other.getReachesIntoOuterContext()
			&& (this.getContext()==other.getContext() || (this.getContext() != null && this.getContext().equals(other.getContext())))
			&& this.getSemanticContext().equals(other.getSemanticContext())
			&& this.getActionIndex() == other.getActionIndex();
	}

	@Override
	public int hashCode() {
		int hashCode = 7;
		hashCode = 5 * hashCode + getState().stateNumber;
		hashCode = 5 * hashCode + getAlt();
		hashCode = 5 * hashCode + (getReachesIntoOuterContext() ? 1 : 0);
		hashCode = 5 * hashCode + (getContext() != null ? getContext().hashCode() : 0);
		hashCode = 5 * hashCode + getSemanticContext().hashCode();
        return hashCode;
    }

	public String toDotString() {
		StringBuilder builder = new StringBuilder();
		builder.append("digraph G {\n");
		builder.append("rankdir=LR;\n");

		Map<PredictionContext, PredictionContext> visited = new IdentityHashMap<PredictionContext, PredictionContext>();
		Deque<PredictionContext> workList = new ArrayDeque<PredictionContext>();
		workList.add(getContext());
		visited.put(getContext(), getContext());
		while (!workList.isEmpty()) {
			PredictionContext current = workList.pop();
			for (int i = 0; i < current.size(); i++) {
				builder.append("  s").append(System.identityHashCode(current));
				builder.append("->");
				builder.append("s").append(System.identityHashCode(current.getParent(i)));
				builder.append("[label=\"").append(current.getInvokingState(i)).append("\"];\n");
				if (visited.put(current.getParent(i), current.getParent(i)) == null) {
					workList.push(current.getParent(i));
				}
			}
		}

		builder.append("}\n");
		return builder.toString();
	}

	@Override
	public String toString() {
		return toString(null, true, false);
	}

	public String toString(@Nullable Recognizer<?, ?> recog, boolean showAlt) {
		return toString(recog, showAlt, true);
	}

	public String toString(@Nullable Recognizer<?, ?> recog, boolean showAlt, boolean showContext) {
		StringBuilder buf = new StringBuilder();
//		if ( state.ruleIndex>=0 ) {
//			if ( recog!=null ) buf.append(recog.getRuleNames()[state.ruleIndex]+":");
//			else buf.append(state.ruleIndex+":");
//		}
		String[] contexts;
		if (showContext) {
			contexts = getContext().toStrings(recog, this.getState().stateNumber);
		}
		else {
			contexts = new String[] { "?" };
		}
		boolean first = true;
		for (String contextDesc : contexts) {
			if ( first ) {
				first = false;
			}
			else {
				buf.append(", ");
			}

			buf.append('(');
			buf.append(getState());
			if ( showAlt ) {
				buf.append(",");
				buf.append(getAlt());
			}
			if ( getContext()!=null ) {
				buf.append(",");
				buf.append(contextDesc);
			}
			if ( getSemanticContext()!=null && getSemanticContext() != SemanticContext.NONE ) {
				buf.append(",");
				buf.append(getSemanticContext());
			}
			if ( getReachesIntoOuterContext() ) {
				buf.append(",up=").append(getOuterContextDepth());
			}
			buf.append(')');
		}
		return buf.toString();
    }

	private static class SemanticContextATNConfig extends ATNConfig {

		@NotNull
		private final SemanticContext semanticContext;

		public SemanticContextATNConfig(SemanticContext semanticContext, @NotNull ATNState state, int alt, @Nullable PredictionContext context) {
			super(state, alt, context);
			this.semanticContext = semanticContext;
		}

		public SemanticContextATNConfig(SemanticContext semanticContext, @NotNull ATNConfig c, @NotNull ATNState state, @Nullable PredictionContext context) {
			super(c, state, context);
			this.semanticContext = semanticContext;
		}

		@Override
		public SemanticContext getSemanticContext() {
			return semanticContext;
		}

	}

	private static class ActionATNConfig extends ATNConfig {

		private final int actionIndex;

		public ActionATNConfig(int actionIndex, @NotNull ATNState state, int alt, @Nullable PredictionContext context) {
			super(state, alt, context);
			this.actionIndex = actionIndex;
		}

		protected ActionATNConfig(int actionIndex, @NotNull ATNConfig c, @NotNull ATNState state, @Nullable PredictionContext context) {
			super(c, state, context);
			if (c.getSemanticContext() != SemanticContext.NONE) {
				throw new UnsupportedOperationException();
			}

			this.actionIndex = actionIndex;
		}

		@Override
		public int getActionIndex() {
			return actionIndex;
		}

	}

	private static class ActionSemanticContextATNConfig extends SemanticContextATNConfig {

		private final int actionIndex;

		public ActionSemanticContextATNConfig(int actionIndex, @NotNull SemanticContext semanticContext, @NotNull ATNState state, int alt, @Nullable PredictionContext context) {
			super(semanticContext, state, alt, context);
			this.actionIndex = actionIndex;
		}

		public ActionSemanticContextATNConfig(int actionIndex, @NotNull SemanticContext semanticContext, @NotNull ATNConfig c, @NotNull ATNState state, @Nullable PredictionContext context) {
			super(semanticContext, c, state, context);
			this.actionIndex = actionIndex;
		}

		@Override
		public int getActionIndex() {
			return actionIndex;
		}

	}
}<|MERGE_RESOLUTION|>--- conflicted
+++ resolved
@@ -116,7 +116,7 @@
 		return altAndOuterContextDepth < 0;
 	}
 
-	public final void setHidden(boolean value) {
+	public void setHidden(boolean value) {
 		if (value) {
 			altAndOuterContextDepth |= 0x80000000;
 		} else {
@@ -128,7 +128,7 @@
 		return context;
 	}
 
-	public final void setContext(@NotNull PredictionContext context) {
+	public void setContext(@NotNull PredictionContext context) {
 		this.context = context;
 	}
 
@@ -151,30 +151,13 @@
 		return (altAndOuterContextDepth >>> 24) & 0x7F;
 	}
 
-	public final void setOuterContextDepth(int outerContextDepth) {
+	public void setOuterContextDepth(int outerContextDepth) {
 		assert outerContextDepth >= 0 && outerContextDepth <= 0x7F;
 		this.altAndOuterContextDepth = (outerContextDepth << 24) | (altAndOuterContextDepth & ~0x7F000000);
 	}
 
-<<<<<<< HEAD
 	public int getActionIndex() {
 		return -1;
-=======
-	public boolean isGreedy() {
-		return true;
-	}
-
-	public int getNonGreedyDepth() {
-		return 0;
-	}
-
-	public ATNConfig(ATNConfig old) { // dup
-		this.state = old.state;
-		this.alt = old.alt;
-		this.context = old.context;
-		this.semanticContext = old.semanticContext;
-		this.reachesIntoOuterContext = old.reachesIntoOuterContext;
->>>>>>> f9a63b88
 	}
 
 	@NotNull
@@ -182,6 +165,14 @@
 		return SemanticContext.NONE;
 	}
 
+	public boolean isGreedy() {
+		return true;
+	}
+
+	public int getNonGreedyDepth() {
+		return 0;
+	}
+
 	@Override
 	public final ATNConfig clone() {
 		return transform(this.getState());
@@ -203,7 +194,20 @@
 		return transform(state, context, this.getSemanticContext(), actionIndex);
 	}
 
+	public ATNConfig enterNonGreedyBlock() {
+		return new NonGreedyATNConfig(this, 1);
+	}
+
+	public ATNConfig exitNonGreedyBlock() {
+		return this;
+	}
+
 	private ATNConfig transform(@NotNull ATNState state, @Nullable PredictionContext context, @NotNull SemanticContext semanticContext, int actionIndex) {
+		if (this instanceof NonGreedyATNConfig) {
+			ATNConfig transformed = ((NonGreedyATNConfig)this).config.transform(state, context, semanticContext, actionIndex);
+			return new NonGreedyATNConfig(transformed, ((NonGreedyATNConfig)this).nonGreedyDepth);
+		}
+
 		if (semanticContext != SemanticContext.NONE) {
 			if (actionIndex != -1) {
 				return new ActionSemanticContextATNConfig(actionIndex, semanticContext, this, state, context);
@@ -459,4 +463,78 @@
 		}
 
 	}
+
+	private static class NonGreedyATNConfig extends ATNConfig {
+		private final ATNConfig config;
+		private final int nonGreedyDepth;
+
+		public NonGreedyATNConfig(ATNConfig config, int nonGreedyDepth) {
+			super(config, config.state, config.context);
+			this.nonGreedyDepth = nonGreedyDepth;
+			this.config = config;
+		}
+
+		public NonGreedyATNConfig(int nonGreedyDepth, ATNConfig config, ATNState state, int alt, PredictionContext context) {
+			super(state, alt, context);
+			this.nonGreedyDepth = nonGreedyDepth;
+			this.config = config;
+		}
+
+		public ATNConfig getConfig() {
+			return config;
+		}
+
+		@Override
+		public boolean isGreedy() {
+			return false;
+		}
+
+		@Override
+		public int getNonGreedyDepth() {
+			return nonGreedyDepth;
+		}
+
+		@Override
+		public int getActionIndex() {
+			return config.getActionIndex();
+		}
+
+		@Override
+		public SemanticContext getSemanticContext() {
+			return config.getSemanticContext();
+		}
+
+		@Override
+		public void setContext(PredictionContext context) {
+			super.setContext(context);
+			config.setContext(context);
+		}
+
+		@Override
+		public void setHidden(boolean value) {
+			super.setHidden(value);
+			config.setHidden(value);
+		}
+
+		@Override
+		public void setOuterContextDepth(int outerContextDepth) {
+			super.setOuterContextDepth(outerContextDepth);
+			config.setOuterContextDepth(outerContextDepth);
+		}
+
+		@Override
+		public ATNConfig enterNonGreedyBlock() {
+			return new NonGreedyATNConfig(config, nonGreedyDepth + 1);
+		}
+
+		@Override
+		public ATNConfig exitNonGreedyBlock() {
+			if (nonGreedyDepth == 1) {
+				return config;
+			}
+
+			return new NonGreedyATNConfig(config, nonGreedyDepth - 1);
+		}
+
+	}
 }