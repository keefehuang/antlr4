/*
 [The "BSD license"]
  Copyright (c) 2011 Terence Parr
  All rights reserved.

  Redistribution and use in source and binary forms, with or without
  modification, are permitted provided that the following conditions
  are met:

  1. Redistributions of source code must retain the above copyright
     notice, this list of conditions and the following disclaimer.
  2. Redistributions in binary form must reproduce the above copyright
     notice, this list of conditions and the following disclaimer in the
     documentation and/or other materials provided with the distribution.
  3. The name of the author may not be used to endorse or promote products
     derived from this software without specific prior written permission.

  THIS SOFTWARE IS PROVIDED BY THE AUTHOR ``AS IS'' AND ANY EXPRESS OR
  IMPLIED WARRANTIES, INCLUDING, BUT NOT LIMITED TO, THE IMPLIED WARRANTIES
  OF MERCHANTABILITY AND FITNESS FOR A PARTICULAR PURPOSE ARE DISCLAIMED.
  IN NO EVENT SHALL THE AUTHOR BE LIABLE FOR ANY DIRECT, INDIRECT,
  INCIDENTAL, SPECIAL, EXEMPLARY, OR CONSEQUENTIAL DAMAGES (INCLUDING, BUT
  NOT LIMITED TO, PROCUREMENT OF SUBSTITUTE GOODS OR SERVICES; LOSS OF USE,
  DATA, OR PROFITS; OR BUSINESS INTERRUPTION) HOWEVER CAUSED AND ON ANY
  THEORY OF LIABILITY, WHETHER IN CONTRACT, STRICT LIABILITY, OR TORT
  (INCLUDING NEGLIGENCE OR OTHERWISE) ARISING IN ANY WAY OUT OF THE USE OF
  THIS SOFTWARE, EVEN IF ADVISED OF THE POSSIBILITY OF SUCH DAMAGE.
 */

package org.antlr.v4.tool;

import org.antlr.runtime.tree.Tree;
import org.antlr.runtime.tree.TreeVisitor;
import org.antlr.runtime.tree.TreeVisitorAction;
import org.antlr.runtime.tree.TreeWizard;
import org.antlr.v4.Tool;
import org.antlr.v4.misc.CharSupport;
import org.antlr.v4.misc.OrderedHashMap;
import org.antlr.v4.misc.Utils;
import org.antlr.v4.parse.ANTLRParser;
import org.antlr.v4.parse.GrammarASTAdaptor;
import org.antlr.v4.parse.GrammarTreeVisitor;
import org.antlr.v4.parse.TokenVocabParser;
import org.antlr.v4.runtime.Lexer;
import org.antlr.v4.runtime.Token;
import org.antlr.v4.runtime.atn.ATN;
import org.antlr.v4.runtime.dfa.DFA;
import org.antlr.v4.runtime.misc.IntSet;
import org.antlr.v4.runtime.misc.IntervalSet;
import org.antlr.v4.runtime.misc.NotNull;
import org.antlr.v4.runtime.misc.Nullable;
import org.antlr.v4.tool.ast.*;

import java.io.File;
import java.io.IOException;
import java.util.*;

public class Grammar implements AttributeResolver {
	public static final String GRAMMAR_FROM_STRING_NAME = "<string>";

<<<<<<< HEAD
	public static final Set<String> doNotCopyOptionsToLexer =
        new HashSet<String>() {
=======
	@SuppressWarnings("serial")
	public static final Set doNotCopyOptionsToLexer =
        new HashSet() {
>>>>>>> 131f9b34
            {
                add("TokenLabelType"); add("superClass");
            }
        };

    @SuppressWarnings("serial")
    public static Map<String, AttributeDict> grammarAndLabelRefTypeToScope =
        new HashMap<String, AttributeDict>() {{
            put("lexer:RULE_LABEL", Rule.predefinedLexerRulePropertiesDict);
            put("lexer:LEXER_STRING_LABEL", Rule.predefinedLexerRulePropertiesDict);
			put("lexer:TOKEN_LABEL", AttributeDict.predefinedTokenDict);
            put("parser:RULE_LABEL", Rule.predefinedRulePropertiesDict);
            put("parser:TOKEN_LABEL", AttributeDict.predefinedTokenDict);
            put("combined:RULE_LABEL", Rule.predefinedRulePropertiesDict);
            put("combined:TOKEN_LABEL", AttributeDict.predefinedTokenDict);
		}};

	public String name;
    public GrammarRootAST ast;
    public String text; // testing only
    public String fileName;

    /** Was this parser grammar created from a COMBINED grammar?  If so,
	 *  this is what we derived.
	 */
    public LexerGrammar implicitLexer;

    /** If we're imported, who imported us? If null, implies grammar is root */
    public Grammar parent;
    public List<Grammar> importedGrammars;

	/** All rules defined in this specific grammar, not imported. Also does
	 *  not include lexical rules if combined.
	 */
    public OrderedHashMap<String, Rule> rules = new OrderedHashMap<String, Rule>();
	public List<Rule> indexToRule = new ArrayList<Rule>();

	int ruleNumber = 0; // used to get rule indexes (0..n-1)
	int stringLiteralRuleNumber = 0; // used to invent rule names for 'keyword', ';', ... (0..n-1)

	/** The ATN that represents the grammar with edges labelled with tokens
	 *  or epsilon.  It is more suitable to analysis than an AST representation.
	 */
	public ATN atn;

	public Map<Integer, DFA> decisionDFAs = new HashMap<Integer, DFA>();

	public List<IntervalSet[]> decisionLOOK;

	@NotNull
	public final Tool tool;

	/** Token names and literal tokens like "void" are uniquely indexed.
	 *  with -1 implying EOF.  Characters are different; they go from
	 *  -1 (EOF) to \uFFFE.  For example, 0 could be a binary byte you
	 *  want to lexer.  Labels of DFA/ATN transitions can be both tokens
	 *  and characters.  I use negative numbers for bookkeeping labels
	 *  like EPSILON. Char/String literals and token types overlap in the same
	 *  space, however.
	 */
	int maxTokenType = Token.MIN_USER_TOKEN_TYPE -1;

	/** Map token like ID (but not literals like "while") to its token type */
	public Map<String, Integer> tokenNameToTypeMap = new LinkedHashMap<String, Integer>();

	/** Map token literals like "while" to its token type.  It may be that
	 *  WHILE="while"=35, in which case both tokenIDToTypeMap and this
	 *  field will have entries both mapped to 35.
	 */
	public Map<String, Integer> stringLiteralToTypeMap = new LinkedHashMap<String, Integer>();
	/** Reverse index for stringLiteralToTypeMap.  Indexed with raw token type.
	 *  0 is invalid. */
	public List<String> typeToStringLiteralList = new ArrayList<String>();

	/** Map a token type to its token name. Indexed with raw token type.
	 *  0 is invalid.
	 */
	public List<String> typeToTokenList = new ArrayList<String>();

    /** Map a name to an action.
     *  The code generator will use this to fill holes in the output files.
     *  I track the AST node for the action in case I need the line number
     *  for errors.
     */
	public Map<String,ActionAST> namedActions = new HashMap<String,ActionAST>();

	/** Tracks all user lexer actions in all alternatives of all rules.
	 *  Doesn't track sempreds.  maps tree node to action index (alt number 1..n).
 	 */
	public LinkedHashMap<ActionAST, Integer> lexerActions = new LinkedHashMap<ActionAST, Integer>();

	/** All sempreds found in grammar; maps tree node to sempred index;
	 *  sempred index is 0..n-1
	 */
	public LinkedHashMap<PredAST, Integer> sempreds = new LinkedHashMap<PredAST, Integer>();

	public static final String AUTO_GENERATED_TOKEN_NAME_PREFIX = "T__";

	public Grammar(Tool tool, GrammarRootAST ast) {
        if ( ast==null ) throw new IllegalArgumentException("can't pass null tree");
        this.tool = tool;
        this.ast = ast;
        this.name = ((GrammarAST)ast.getChild(0)).getText();
		initTokenSymbolTables();
    }

	/** For testing */
	public Grammar(String grammarText) throws org.antlr.runtime.RecognitionException {
		this(GRAMMAR_FROM_STRING_NAME, grammarText, null);
	}

	/** For testing */
	public Grammar(String grammarText, ANTLRToolListener listener)
		throws org.antlr.runtime.RecognitionException
	{
		this(GRAMMAR_FROM_STRING_NAME, grammarText, listener);
	}

	/** For testing; builds trees, does sem anal */
	public Grammar(String fileName, String grammarText)
		throws org.antlr.runtime.RecognitionException
	{
		this(fileName, grammarText, null);
	}

	/** For testing; builds trees, does sem anal */
	public Grammar(String fileName, String grammarText, @Nullable ANTLRToolListener listener)
		throws org.antlr.runtime.RecognitionException
	{
        this.text = grammarText;
		this.fileName = fileName;
		this.tool = new Tool();
		this.tool.addListener(listener);
		org.antlr.runtime.ANTLRStringStream in = new org.antlr.runtime.ANTLRStringStream(grammarText);
		in.name = fileName;

		this.ast = tool.load(in);
		if ( ast==null ) return;

		// ensure each node has pointer to surrounding grammar
		final Grammar thiz = this;
		TreeVisitor v = new TreeVisitor(new GrammarASTAdaptor());
		v.visit(ast, new TreeVisitorAction() {
			@Override
			public Object pre(Object t) { ((GrammarAST)t).g = thiz; return t; }
			@Override
			public Object post(Object t) { return t; }
		});
		initTokenSymbolTables();

		tool.process(this, false);
    }

	protected void initTokenSymbolTables() {
		tokenNameToTypeMap.put("EOF", Token.EOF);
	}

    public void loadImportedGrammars() {
		if ( ast==null ) return;
        GrammarAST i = (GrammarAST)ast.getFirstChildWithType(ANTLRParser.IMPORT);
        if ( i==null ) return;
        importedGrammars = new ArrayList<Grammar>();
        for (Object c : i.getChildren()) {
            GrammarAST t = (GrammarAST)c;
            String importedGrammarName = null;
            if ( t.getType()==ANTLRParser.ASSIGN ) {
                importedGrammarName = t.getChild(1).getText();
                tool.log("grammar", "import "+ importedGrammarName);
            }
            else if ( t.getType()==ANTLRParser.ID ) {
                importedGrammarName = t.getText();
                tool.log("grammar", "import " + t.getText());
			}
			GrammarAST grammarAST = null;
			try {
				grammarAST = tool.loadImportedGrammar(this, importedGrammarName + ".g");
			}
			catch (IOException ioe) {
				tool.errMgr.toolError(ErrorType.CANNOT_FIND_IMPORTED_FILE, ioe, importedGrammarName+".g");
				continue;
			}
			// did it come back as error node or missing?
			if ( grammarAST==null || grammarAST instanceof GrammarASTErrorNode) return;
			GrammarRootAST ast = (GrammarRootAST)grammarAST;
			Grammar g = tool.createGrammar(ast);
			File f = tool.getImportedGrammarFile(this, importedGrammarName+".g");
			g.fileName = f.getAbsolutePath();
			g.parent = this;
			importedGrammars.add(g);
			g.loadImportedGrammars(); // recursively pursue any imports in this import
        }
    }

    public void defineAction(GrammarAST atAST) {
        if ( atAST.getChildCount()==2 ) {
            String name = atAST.getChild(0).getText();
            namedActions.put(name, (ActionAST)atAST.getChild(1));
        }
        else {
			String scope = atAST.getChild(0).getText();
            String gtype = getTypeString();
            if ( scope.equals(gtype) || (scope.equals("parser")&&gtype.equals("combined")) ) {
				String name = atAST.getChild(1).getText();
				namedActions.put(name, (ActionAST)atAST.getChild(2));
			}
        }
    }

    public void defineRule(Rule r) {
		if ( rules.get(r.name)!=null ) return;
		rules.put(r.name, r);
		r.index = ruleNumber++;
		indexToRule.add(r);
	}

//	public int getNumRules() {
//		int n = rules.size();
//		List<Grammar> imports = getAllImportedGrammars();
//		if ( imports!=null ) {
//			for (Grammar g : imports) n += g.getNumRules();
//		}
//		return n;
//	}

    public Rule getRule(String name) {
		Rule r = rules.get(name);
		if ( r!=null ) return r;
		return null;
		/*
		List<Grammar> imports = getAllImportedGrammars();
		if ( imports==null ) return null;
		for (Grammar g : imports) {
			r = g.getRule(name); // recursively walk up hierarchy
			if ( r!=null ) return r;
		}
		return null;
		*/
	}

	public Rule getRule(int index) { return indexToRule.get(index); }

	public Rule getRule(String grammarName, String ruleName) {
		if ( grammarName!=null ) { // scope override
			Grammar g = getImportedGrammar(grammarName);
			if ( g ==null ) {
				return null;
			}
			return g.rules.get(ruleName);
		}
		return getRule(ruleName);
	}

    /** Get list of all imports from all grammars in the delegate subtree of g.
     *  The grammars are in import tree preorder.  Don't include ourselves
     *  in list as we're not a delegate of ourselves.
     */
    public List<Grammar> getAllImportedGrammars() {
        if ( importedGrammars==null ) return null;
        List<Grammar> delegates = new ArrayList<Grammar>();
        for (int i = 0; i < importedGrammars.size(); i++) {
            Grammar d = importedGrammars.get(i);
            delegates.add(d);
            List<Grammar> ds = d.getAllImportedGrammars();
            if ( ds!=null ) delegates.addAll( ds );
        }
        return delegates;
    }

    public List<Grammar> getImportedGrammars() { return importedGrammars; }

    /** Get delegates below direct delegates of g
    public List<Grammar> getIndirectDelegates(Grammar g) {
        List<Grammar> direct = getDirectDelegates(g);
        List<Grammar> delegates = getDelegates(g);
        delegates.removeAll(direct);
        return delegates;
    }
*/

    /** Return list of imported grammars from root down to our parent.
     *  Order is [root, ..., this.parent].  (us not included).
     */
    public List<Grammar> getGrammarAncestors() {
        Grammar root = getOutermostGrammar();
        if ( this==root ) return null;
        List<Grammar> grammars = new ArrayList<Grammar>();
        // walk backwards to root, collecting grammars
        Grammar p = this.parent;
        while ( p!=null ) {
            grammars.add(0, p); // add to head so in order later
            p = p.parent;
        }
        return grammars;
    }

    /** Return the grammar that imported us and our parents. Return this
     *  if we're root.
     */
    public Grammar getOutermostGrammar() {
        if ( parent==null ) return this;
        return parent.getOutermostGrammar();
    }

    /** Get the name of the generated recognizer; may or may not be same
     *  as grammar name.
     *  Recognizer is TParser and TLexer from T if combined, else
     *  just use T regardless of grammar type.
     */
    public String getRecognizerName() {
        String suffix = "";
        List<Grammar> grammarsFromRootToMe = getOutermostGrammar().getGrammarAncestors();
        String qualifiedName = name;
        if ( grammarsFromRootToMe!=null ) {
            StringBuffer buf = new StringBuffer();
            for (Grammar g : grammarsFromRootToMe) {
                buf.append(g.name);
                buf.append('_');
            }
            buf.append(name);
            qualifiedName = buf.toString();
        }
        if ( isCombined() || (isLexer() && implicitLexer!=null) )
        {
            suffix = Grammar.getGrammarTypeToFileNameSuffix(getType());
        }
        return qualifiedName+suffix;
    }

	public String getStringLiteralLexerRuleName(String lit) {
		return AUTO_GENERATED_TOKEN_NAME_PREFIX + stringLiteralRuleNumber++;
	}

    /** Return grammar directly imported by this grammar */
    public Grammar getImportedGrammar(String name) {
		for (Grammar g : importedGrammars) {
            if ( g.name.equals(name) ) return g;
        }
        return null;
    }

	public int getTokenType(String token) {
		Integer I = null;
		if ( token.charAt(0)=='\'') {
			I = stringLiteralToTypeMap.get(token);
		}
		else { // must be a label like ID
			I = tokenNameToTypeMap.get(token);
		}
		int i = (I!=null)?I.intValue(): Token.INVALID_TYPE;
		//tool.log("grammar", "grammar type "+type+" "+tokenName+"->"+i);
		return i;
	}

	/** Given a token type, get a meaningful name for it such as the ID
	 *  or string literal.  If this is a lexer and the ttype is in the
	 *  char vocabulary, compute an ANTLR-valid (possibly escaped) char literal.
	 */
	public String getTokenDisplayName(int ttype) {
		String tokenName = null;
		// inside any target's char range and is lexer grammar?
		if ( isLexer() &&
			 ttype >= Lexer.MIN_CHAR_VALUE && ttype <= Lexer.MAX_CHAR_VALUE )
		{
			return CharSupport.getANTLRCharLiteralForChar(ttype);
		}
		else if ( ttype==Token.EOF ) {
			tokenName = "EOF";
		}
		else {
			if ( ttype<typeToTokenList.size() ) {
				tokenName = typeToTokenList.get(ttype);
				if ( tokenName!=null &&
					 tokenName.startsWith(AUTO_GENERATED_TOKEN_NAME_PREFIX) &&
					 ttype < typeToStringLiteralList.size() &&
				     typeToStringLiteralList.get(ttype)!=null)
				{
					tokenName = typeToStringLiteralList.get(ttype);
				}
			}
			else {
				tokenName = String.valueOf(ttype);
			}
		}
//		tool.log("grammar", "getTokenDisplayName ttype="+ttype+", name="+tokenName);
		return tokenName;
	}

	public List<String> getTokenDisplayNames(Collection<Integer> types) {
		List<String> names = new ArrayList<String>();
		for (int t : types) names.add(getTokenDisplayName(t));
		return names;
	}

	public String[] getTokenNames() {
		int numTokens = getMaxTokenType();
		String[] tokenNames = new String[numTokens+1];
		for (String tokenName : tokenNameToTypeMap.keySet()) {
			Integer ttype = tokenNameToTypeMap.get(tokenName);
			if ( tokenName!=null && tokenName.startsWith(AUTO_GENERATED_TOKEN_NAME_PREFIX) ) {
				tokenName = typeToStringLiteralList.get(ttype);
			}
			if ( ttype>0 ) tokenNames[ttype] = tokenName;
		}
		return tokenNames;
	}

	public String[] getTokenDisplayNames() {
		int numTokens = getMaxTokenType();
		String[] tokenNames = new String[numTokens+1];
		for (String t : tokenNameToTypeMap.keySet()) {
			Integer ttype = tokenNameToTypeMap.get(t);
			if ( ttype>0 ) tokenNames[ttype] = t;
		}
		for (String t : stringLiteralToTypeMap.keySet()) {
			Integer ttype = stringLiteralToTypeMap.get(t);
			if ( ttype>0 ) tokenNames[ttype] = t;
		}
		return tokenNames;
	}

	/** What is the max char value possible for this grammar's target?  Use
	 *  unicode max if no target defined.
	 */
	public int getMaxCharValue() {
		return org.antlr.v4.runtime.Lexer.MAX_CHAR_VALUE;
//		if ( generator!=null ) {
//			return generator.target.getMaxCharValue(generator);
//		}
//		else {
//			return Label.MAX_CHAR_VALUE;
//		}
	}

	/** Return a set of all possible token or char types for this grammar */
	public IntSet getTokenTypes() {
		if ( isLexer() ) {
			return getAllCharValues();
		}
		return IntervalSet.of(Token.MIN_USER_TOKEN_TYPE, getMaxTokenType());
	}

	/** Return min to max char as defined by the target.
	 *  If no target, use max unicode char value.
	 */
	public IntSet getAllCharValues() {
		return IntervalSet.of(Lexer.MIN_CHAR_VALUE, getMaxCharValue());
	}

	/** How many token types have been allocated so far? */
	public int getMaxTokenType() {
		return typeToTokenList.size() - 1; // don't count 0 (invalid)
	}

	/** Return a new unique integer in the token type space */
	public int getNewTokenType() {
		maxTokenType++;
		return maxTokenType;
	}

	public void importTokensFromTokensFile() {
		String vocab = getOptionString("tokenVocab");
		if ( vocab!=null ) {
			TokenVocabParser vparser = new TokenVocabParser(tool, vocab);
			Map<String,Integer> tokens = vparser.load();
			tool.log("grammar", "tokens=" + tokens);
			for (String t : tokens.keySet()) {
				if ( t.charAt(0)=='\'' ) defineStringLiteral(t, tokens.get(t));
				else defineTokenName(t, tokens.get(t));
			}
		}
	}

	public void importVocab(Grammar importG) {
		for (String tokenName: importG.tokenNameToTypeMap.keySet()) {
			defineTokenName(tokenName, importG.tokenNameToTypeMap.get(tokenName));
		}
		for (String tokenName: importG.stringLiteralToTypeMap.keySet()) {
			defineStringLiteral(tokenName, importG.stringLiteralToTypeMap.get(tokenName));
		}
//		this.tokenNameToTypeMap.putAll( importG.tokenNameToTypeMap );
//		this.stringLiteralToTypeMap.putAll( importG.stringLiteralToTypeMap );
		int max = Math.max(this.typeToTokenList.size(), importG.typeToTokenList.size());
		Utils.setSize(typeToTokenList, max);
		for (int ttype=0; ttype<importG.typeToTokenList.size(); ttype++) {
			maxTokenType = Math.max(maxTokenType, ttype);
			this.typeToTokenList.set(ttype, importG.typeToTokenList.get(ttype));
		}
	}

	public int defineTokenName(String name) {
		Integer prev = tokenNameToTypeMap.get(name);
		if ( prev==null ) return defineTokenName(name, getNewTokenType());
		return prev;
	}

	public int defineTokenName(String name, int ttype) {
		Integer prev = tokenNameToTypeMap.get(name);
		if ( prev!=null ) return prev;
		tokenNameToTypeMap.put(name, ttype);
		setTokenForType(ttype, name);
		maxTokenType = Math.max(maxTokenType, ttype);
		return ttype;
	}

	public int defineStringLiteral(String lit) {
		if ( stringLiteralToTypeMap.containsKey(lit) ) {
			return stringLiteralToTypeMap.get(lit);
		}
		return defineStringLiteral(lit, getNewTokenType());

	}

	public int defineStringLiteral(String lit, int ttype) {
		if ( !stringLiteralToTypeMap.containsKey(lit) ) {
			stringLiteralToTypeMap.put(lit, ttype);
			// track in reverse index too
			if ( ttype>=typeToStringLiteralList.size() ) {
				Utils.setSize(typeToStringLiteralList, ttype+1);
			}
			typeToStringLiteralList.set(ttype, lit);

			setTokenForType(ttype, lit);
			return ttype;
		}
		return Token.INVALID_TYPE;
	}

	public int defineTokenAlias(String name, String lit) {
		int ttype = defineTokenName(name);
		stringLiteralToTypeMap.put(lit, ttype);
		setTokenForType(ttype, name);
		return ttype;
	}

	public void setTokenForType(int ttype, String text) {
		if ( ttype>=typeToTokenList.size() ) {
			Utils.setSize(typeToTokenList, ttype+1);
		}
		String prevToken = typeToTokenList.get(ttype);
		if ( prevToken==null || prevToken.charAt(0)=='\'' ) {
			// only record if nothing there before or if thing before was a literal
			typeToTokenList.set(ttype, text);
		}
	}

	// no isolated attr at grammar action level
	@Override
	public Attribute resolveToAttribute(String x, ActionAST node) {
		return null;
	}

	// no $x.y makes sense here
	@Override
	public Attribute resolveToAttribute(String x, String y, ActionAST node) {
		return null;
	}

	@Override
	public boolean resolvesToLabel(String x, ActionAST node) { return false; }

	@Override
	public boolean resolvesToListLabel(String x, ActionAST node) { return false; }

	@Override
	public boolean resolvesToToken(String x, ActionAST node) { return false; }

	@Override
	public boolean resolvesToAttributeDict(String x, ActionAST node) {
		return false;
	}

	/** Given a grammar type, what should be the default action scope?
     *  If I say @members in a COMBINED grammar, for example, the
     *  default scope should be "parser".
     */
    public String getDefaultActionScope() {
        switch ( getType() ) {
            case ANTLRParser.LEXER :
                return "lexer";
            case ANTLRParser.PARSER :
            case ANTLRParser.COMBINED :
                return "parser";
        }
        return null;
    }

    public int getType() {
        if ( ast!=null ) return ast.grammarType;
        return 0;
    }

	public org.antlr.runtime.TokenStream getTokenStream() {
		if ( ast!=null ) return ast.tokens;
		return null;
	}

	public boolean isLexer() { return getType()==ANTLRParser.LEXER; }
	public boolean isParser() { return getType()==ANTLRParser.PARSER; }
	public boolean isCombined() { return getType()==ANTLRParser.COMBINED; }

    public String getTypeString() {
        if ( ast==null ) return null;
        return ANTLRParser.tokenNames[getType()].toLowerCase();
    }

    public static String getGrammarTypeToFileNameSuffix(int type) {
        switch ( type ) {
            case ANTLRParser.LEXER : return "Lexer";
            case ANTLRParser.PARSER : return "Parser";
            // if combined grammar, gen Parser and Lexer will be done later
            // TODO: we are separate now right?
            case ANTLRParser.COMBINED : return "Parser";
            default :
                return "<invalid>";
        }
	}

	public String getOptionString(String key) { return ast.getOptionString(key); }
	public GrammarAST getOption(String key) { return ast.getOption(key); }

	public String getOptionString(String key, String defaultValue) {
		String v = ast.getOptionString(key);
		if ( v!=null ) return v;
		return defaultValue;
	}

	/** Manually get language option from tree */
	// TODO: move to general tree visitor/parser class?
	// TODO: don't need anymore as i set optins in parser?
	public static String getLanguageOption(GrammarRootAST ast) {
		GrammarAST options = (GrammarAST)ast.getFirstChildWithType(ANTLRParser.OPTIONS);
		String language = "Java";
		if ( options!=null ) {
			for (Object o : options.getChildren()) {
				GrammarAST c = (GrammarAST)o;
				if ( c.getType() == ANTLRParser.ASSIGN &&
				c.getChild(0).getText().equals("language") )
				{
					language = c.getChild(1).getText();
				}
			}
		}
		return language;
	}

	/** Given ^(TOKEN_REF ^(OPTIONS ^(ELEMENT_OPTIONS (= assoc right))))
	 *  set option assoc=right in TOKEN_REF.
	 */
	public static void setNodeOptions(GrammarAST node, GrammarAST options) {
		GrammarASTWithOptions t = (GrammarASTWithOptions)node;
		if ( t.getChildCount()==0 ) return;
		for (Object o : options.getChildren()) {
			GrammarAST c = (GrammarAST)o;
			if ( c.getType()==ANTLRParser.ASSIGN ) {
				t.setOption(c.getChild(0).getText(), (GrammarAST)c.getChild(1));
			}
			else {
				t.setOption(c.getText(), null); // no arg such as ID<VarNodeType>
			}
		}
	}

	public static Map<String,String> getStringLiteralAliasesFromLexerRules(GrammarRootAST ast) {
		GrammarASTAdaptor adaptor = new GrammarASTAdaptor(ast.token.getInputStream());
		TreeWizard wiz = new TreeWizard(adaptor,ANTLRParser.tokenNames);
		Map<String,String> lexerRuleToStringLiteral = new HashMap<String,String>();

		List<GrammarAST> ruleNodes = ast.getNodesWithType(ANTLRParser.RULE);
		if ( ruleNodes==null || ruleNodes.size()==0 ) return null;

        for (GrammarAST r : ruleNodes) {
			//tool.log("grammar", r.toStringTree());
			Tree name = r.getChild(0);
            if ( name.getType()==ANTLRParser.TOKEN_REF ) {
				Map<String, Object> nodes = new HashMap<String, Object>();
				boolean isLitRule =
					wiz.parse(r, "(RULE %name:TOKEN_REF (BLOCK (ALT %lit:STRING_LITERAL)))", nodes);
				if ( isLitRule ) {
					GrammarAST litNode = (GrammarAST)nodes.get("lit");
					GrammarAST nameNode = (GrammarAST)nodes.get("name");
					lexerRuleToStringLiteral.put(litNode.getText(), nameNode.getText());
					continue;
				}
				// TODO: allow doc comment in there
				nodes = new HashMap<String, Object>();
				// try with action in there
				isLitRule =
					wiz.parse(r, "(RULE %name:TOKEN_REF (BLOCK (ALT %lit:STRING_LITERAL ACTION)))", nodes);
				if ( isLitRule ) {
					GrammarAST litNode = (GrammarAST)nodes.get("lit");
					GrammarAST nameNode = (GrammarAST)nodes.get("name");
					lexerRuleToStringLiteral.put(litNode.getText(), nameNode.getText());
				}
            }
        }
		return lexerRuleToStringLiteral;
	}

	public Set<String> getStringLiterals() {
		final Set<String> strings = new HashSet<String>();
		GrammarTreeVisitor collector = new GrammarTreeVisitor() {
			@Override
			public void stringRef(TerminalAST ref) {
				strings.add(ref.getText());
			}
		};
		collector.visitGrammar(ast);
		return strings;
	}


	public void setLookaheadDFA(int decision, DFA lookaheadDFA) {
		decisionDFAs.put(decision, lookaheadDFA);
	}
}<|MERGE_RESOLUTION|>--- conflicted
+++ resolved
@@ -58,14 +58,9 @@
 public class Grammar implements AttributeResolver {
 	public static final String GRAMMAR_FROM_STRING_NAME = "<string>";
 
-<<<<<<< HEAD
+	@SuppressWarnings("serial")
 	public static final Set<String> doNotCopyOptionsToLexer =
         new HashSet<String>() {
-=======
-	@SuppressWarnings("serial")
-	public static final Set doNotCopyOptionsToLexer =
-        new HashSet() {
->>>>>>> 131f9b34
             {
                 add("TokenLabelType"); add("superClass");
             }
