/*
 * [The "BSD license"]
 *  Copyright (c) 2012 Terence Parr
 *  Copyright (c) 2012 Sam Harwell
 *  All rights reserved.
 *
 *  Redistribution and use in source and binary forms, with or without
 *  modification, are permitted provided that the following conditions
 *  are met:
 *
 *  1. Redistributions of source code must retain the above copyright
 *     notice, this list of conditions and the following disclaimer.
 *  2. Redistributions in binary form must reproduce the above copyright
 *     notice, this list of conditions and the following disclaimer in the
 *     documentation and/or other materials provided with the distribution.
 *  3. The name of the author may not be used to endorse or promote products
 *     derived from this software without specific prior written permission.
 *
 *  THIS SOFTWARE IS PROVIDED BY THE AUTHOR ``AS IS'' AND ANY EXPRESS OR
 *  IMPLIED WARRANTIES, INCLUDING, BUT NOT LIMITED TO, THE IMPLIED WARRANTIES
 *  OF MERCHANTABILITY AND FITNESS FOR A PARTICULAR PURPOSE ARE DISCLAIMED.
 *  IN NO EVENT SHALL THE AUTHOR BE LIABLE FOR ANY DIRECT, INDIRECT,
 *  INCIDENTAL, SPECIAL, EXEMPLARY, OR CONSEQUENTIAL DAMAGES (INCLUDING, BUT
 *  NOT LIMITED TO, PROCUREMENT OF SUBSTITUTE GOODS OR SERVICES; LOSS OF USE,
 *  DATA, OR PROFITS; OR BUSINESS INTERRUPTION) HOWEVER CAUSED AND ON ANY
 *  THEORY OF LIABILITY, WHETHER IN CONTRACT, STRICT LIABILITY, OR TORT
 *  (INCLUDING NEGLIGENCE OR OTHERWISE) ARISING IN ANY WAY OUT OF THE USE OF
 *  THIS SOFTWARE, EVEN IF ADVISED OF THE POSSIBILITY OF SUCH DAMAGE.
 */

package org.antlr.v4.runtime.atn;

import org.antlr.v4.runtime.BailErrorStrategy;
import org.antlr.v4.runtime.CommonTokenStream;
import org.antlr.v4.runtime.IntStream;
import org.antlr.v4.runtime.NoViableAltException;
import org.antlr.v4.runtime.Parser;
import org.antlr.v4.runtime.ParserRuleContext;
import org.antlr.v4.runtime.RuleContext;
import org.antlr.v4.runtime.Token;
import org.antlr.v4.runtime.TokenStream;
import org.antlr.v4.runtime.dfa.DFA;
import org.antlr.v4.runtime.dfa.DFAState;
import org.antlr.v4.runtime.misc.IntegerList;
import org.antlr.v4.runtime.misc.Interval;
import org.antlr.v4.runtime.misc.NotNull;
import org.antlr.v4.runtime.misc.Nullable;
import org.antlr.v4.runtime.misc.Tuple;
import org.antlr.v4.runtime.misc.Tuple2;

import java.util.ArrayList;
import java.util.Arrays;
import java.util.BitSet;
import java.util.Collection;
import java.util.Collections;
import java.util.Comparator;
import java.util.HashMap;
import java.util.HashSet;
import java.util.List;
import java.util.Map;
import java.util.Set;
import java.util.concurrent.atomic.AtomicReference;

/**
 * The embodiment of the adaptive LL(*), ALL(*), parsing strategy.
 *
 * <p>
 * The basic complexity of the adaptive strategy makes it harder to understand.
 * We begin with ATN simulation to build paths in a DFA. Subsequent prediction
 * requests go through the DFA first. If they reach a state without an edge for
 * the current symbol, the algorithm fails over to the ATN simulation to
 * complete the DFA path for the current input (until it finds a conflict state
 * or uniquely predicting state).</p>
 *
 * <p>
 * All of that is done without using the outer context because we want to create
 * a DFA that is not dependent upon the rule invocation stack when we do a
 * prediction. One DFA works in all contexts. We avoid using context not
 * necessarily because it's slower, although it can be, but because of the DFA
 * caching problem. The closure routine only considers the rule invocation stack
 * created during prediction beginning in the decision rule. For example, if
 * prediction occurs without invoking another rule's ATN, there are no context
 * stacks in the configurations. When lack of context leads to a conflict, we
 * don't know if it's an ambiguity or a weakness in the strong LL(*) parsing
 * strategy (versus full LL(*)).</p>
 *
 * <p>
 * When SLL yields a configuration set with conflict, we rewind the input and
 * retry the ATN simulation, this time using full outer context without adding
 * to the DFA. Configuration context stacks will be the full invocation stacks
 * from the start rule. If we get a conflict using full context, then we can
 * definitively say we have a true ambiguity for that input sequence. If we
 * don't get a conflict, it implies that the decision is sensitive to the outer
 * context. (It is not context-sensitive in the sense of context-sensitive
 * grammars.)</p>
 *
 * <p>
 * The next time we reach this DFA state with an SLL conflict, through DFA
 * simulation, we will again retry the ATN simulation using full context mode.
 * This is slow because we can't save the results and have to "interpret" the
 * ATN each time we get that input.</p>
 *
 * <p>
 * <strong>CACHING FULL CONTEXT PREDICTIONS</strong></p>
 *
 * <p>
 * We could cache results from full context to predicted alternative easily and
 * that saves a lot of time but doesn't work in presence of predicates. The set
 * of visible predicates from the ATN start state changes depending on the
 * context, because closure can fall off the end of a rule. I tried to cache
 * tuples (stack context, semantic context, predicted alt) but it was slower
 * than interpreting and much more complicated. Also required a huge amount of
 * memory. The goal is not to create the world's fastest parser anyway. I'd like
 * to keep this algorithm simple. By launching multiple threads, we can improve
 * the speed of parsing across a large number of files.</p>
 *
 * <p>
 * There is no strict ordering between the amount of input used by SLL vs LL,
 * which makes it really hard to build a cache for full context. Let's say that
 * we have input A B C that leads to an SLL conflict with full context X. That
 * implies that using X we might only use A B but we could also use A B C D to
 * resolve conflict. Input A B C D could predict alternative 1 in one position
 * in the input and A B C E could predict alternative 2 in another position in
 * input. The conflicting SLL configurations could still be non-unique in the
 * full context prediction, which would lead us to requiring more input than the
 * original A B C.	To make a	prediction cache work, we have to track	the exact
 * input	used during the previous prediction. That amounts to a cache that maps
 * X to a specific DFA for that context.</p>
 *
 * <p>
 * Something should be done for left-recursive expression predictions. They are
 * likely LL(1) + pred eval. Easier to do the whole SLL unless error and retry
 * with full LL thing Sam does.</p>
 *
 * <p>
 * <strong>AVOIDING FULL CONTEXT PREDICTION</strong></p>
 *
 * <p>
 * We avoid doing full context retry when the outer context is empty, we did not
 * dip into the outer context by falling off the end of the decision state rule,
 * or when we force SLL mode.</p>
 *
 * <p>
 * As an example of the not dip into outer context case, consider as super
 * constructor calls versus function calls. One grammar might look like
 * this:</p>
 *
 * <pre>
 * ctorBody
 *   : '{' superCall? stat* '}'
 *   ;
 * </pre>
 *
 * <p>
 * Or, you might see something like</p>
 *
 * <pre>
 * stat
 *   : superCall ';'
 *   | expression ';'
 *   | ...
 *   ;
 * </pre>
 *
 * <p>
 * In both cases I believe that no closure operations will dip into the outer
 * context. In the first case ctorBody in the worst case will stop at the '}'.
 * In the 2nd case it should stop at the ';'. Both cases should stay within the
 * entry rule and not dip into the outer context.</p>
 *
 * <p>
 * <strong>PREDICATES</strong></p>
 *
 * <p>
 * Predicates are always evaluated if present in either SLL or LL both. SLL and
 * LL simulation deals with predicates differently. SLL collects predicates as
 * it performs closure operations like ANTLR v3 did. It delays predicate
 * evaluation until it reaches and accept state. This allows us to cache the SLL
 * ATN simulation whereas, if we had evaluated predicates on-the-fly during
 * closure, the DFA state configuration sets would be different and we couldn't
 * build up a suitable DFA.</p>
 *
 * <p>
 * When building a DFA accept state during ATN simulation, we evaluate any
 * predicates and return the sole semantically valid alternative. If there is
 * more than 1 alternative, we report an ambiguity. If there are 0 alternatives,
 * we throw an exception. Alternatives without predicates act like they have
 * true predicates. The simple way to think about it is to strip away all
 * alternatives with false predicates and choose the minimum alternative that
 * remains.</p>
 *
 * <p>
 * When we start in the DFA and reach an accept state that's predicated, we test
 * those and return the minimum semantically viable alternative. If no
 * alternatives are viable, we throw an exception.</p>
 *
 * <p>
 * During full LL ATN simulation, closure always evaluates predicates and
 * on-the-fly. This is crucial to reducing the configuration set size during
 * closure. It hits a landmine when parsing with the Java grammar, for example,
 * without this on-the-fly evaluation.</p>
 *
 * <p>
 * <strong>SHARING DFA</strong></p>
 *
 * <p>
 * All instances of the same parser share the same decision DFAs through a
 * static field. Each instance gets its own ATN simulator but they share the
 * same {@link ATN#decisionToDFA} field. They also share a
 * {@link PredictionContextCache} object that makes sure that all
 * {@link PredictionContext} objects are shared among the DFA states. This makes
 * a big size difference.</p>
 *
 * <p>
 * <strong>THREAD SAFETY</strong></p>
 *
 * <p>
 * The {@link ParserATNSimulator} locks on the {@link ATN#decisionToDFA} field when
 * it adds a new DFA object to that array. {@link #addDFAEdge}
 * locks on the DFA for the current decision when setting the
 * {@link DFAState#edges} field. {@link #addDFAState} locks on
 * the DFA for the current decision when looking up a DFA state to see if it
 * already exists. We must make sure that all requests to add DFA states that
 * are equivalent result in the same shared DFA object. This is because lots of
 * threads will be trying to update the DFA at once. The
 * {@link #addDFAState} method also locks inside the DFA lock
 * but this time on the shared context cache when it rebuilds the
 * configurations' {@link PredictionContext} objects using cached
 * subgraphs/nodes. No other locking occurs, even during DFA simulation. This is
 * safe as long as we can guarantee that all threads referencing
 * {@code s.edge[t]} get the same physical target {@link DFAState}, or
 * {@code null}. Once into the DFA, the DFA simulation does not reference the
 * {@link DFA#states} map. It follows the {@link DFAState#edges} field to new
 * targets. The DFA simulator will either find {@link DFAState#edges} to be
 * {@code null}, to be non-{@code null} and {@code dfa.edges[t]} null, or
 * {@code dfa.edges[t]} to be non-null. The
 * {@link #addDFAEdge} method could be racing to set the field
 * but in either case the DFA simulator works; if {@code null}, and requests ATN
 * simulation. It could also race trying to get {@code dfa.edges[t]}, but either
 * way it will work because it's not doing a test and set operation.</p>
 *
 * <p>
 * <strong>Starting with SLL then failing to combined SLL/LL (Two-Stage
 * Parsing)</strong></p>
 *
 * <p>
 * Sam pointed out that if SLL does not give a syntax error, then there is no
 * point in doing full LL, which is slower. We only have to try LL if we get a
 * syntax error. For maximum speed, Sam starts the parser set to pure SLL
 * mode with the {@link BailErrorStrategy}:</p>
 *
 * <pre>
 * parser.{@link Parser#getInterpreter() getInterpreter()}.{@link #setPredictionMode setPredictionMode}{@code (}{@link PredictionMode#SLL}{@code )};
 * parser.{@link Parser#setErrorHandler setErrorHandler}(new {@link BailErrorStrategy}());
 * </pre>
 *
 * <p>
 * If it does not get a syntax error, then we're done. If it does get a syntax
 * error, we need to retry with the combined SLL/LL strategy.</p>
 *
 * <p>
 * The reason this works is as follows. If there are no SLL conflicts, then the
 * grammar is SLL (at least for that input set). If there is an SLL conflict,
 * the full LL analysis must yield a set of viable alternatives which is a
 * subset of the alternatives reported by SLL. If the LL set is a singleton,
 * then the grammar is LL but not SLL. If the LL set is the same size as the SLL
 * set, the decision is SLL. If the LL set has size &gt; 1, then that decision
 * is truly ambiguous on the current input. If the LL set is smaller, then the
 * SLL conflict resolution might choose an alternative that the full LL would
 * rule out as a possibility based upon better context information. If that's
 * the case, then the SLL parse will definitely get an error because the full LL
 * analysis says it's not viable. If SLL conflict resolution chooses an
 * alternative within the LL set, them both SLL and LL would choose the same
 * alternative because they both choose the minimum of multiple conflicting
 * alternatives.</p>
 *
 * <p>
 * Let's say we have a set of SLL conflicting alternatives {@code {1, 2, 3}} and
 * a smaller LL set called <em>s</em>. If <em>s</em> is {@code {2, 3}}, then SLL
 * parsing will get an error because SLL will pursue alternative 1. If
 * <em>s</em> is {@code {1, 2}} or {@code {1, 3}} then both SLL and LL will
 * choose the same alternative because alternative one is the minimum of either
 * set. If <em>s</em> is {@code {2}} or {@code {3}} then SLL will get a syntax
 * error. If <em>s</em> is {@code {1}} then SLL will succeed.</p>
 *
 * <p>
 * Of course, if the input is invalid, then we will get an error for sure in
 * both SLL and LL parsing. Erroneous input will therefore require 2 passes over
 * the input.</p>
 */
public class ParserATNSimulator extends ATNSimulator {
	public static final boolean debug = false;
	public static final boolean dfa_debug = false;
	public static final boolean retry_debug = false;

	@NotNull
	private PredictionMode predictionMode = PredictionMode.LL;
	public boolean force_global_context = false;
	public boolean always_try_local_context = true;

	/**
	 * Determines whether the DFA is used for full-context predictions. When
	 * {@code true}, the DFA stores transition information for both full-context
	 * and SLL parsing; otherwise, the DFA only stores SLL transition
	 * information.
	 *
	 * <p>
	 * For some grammars, enabling the full-context DFA can result in a
	 * substantial performance improvement. However, this improvement typically
	 * comes at the expense of memory used for storing the cached DFA states,
	 * configuration sets, and prediction contexts.</p>
	 *
	 * <p>
	 * The default value is {@code false}.</p>
	 */
	public boolean enable_global_context_dfa = false;
	public boolean optimize_unique_closure = true;
	public boolean optimize_ll1 = true;
	public boolean optimize_hidden_conflicted_configs = false;
	public boolean optimize_tail_calls = true;
	public boolean tail_call_preserves_sll = true;
	public boolean treat_sllk1_conflict_as_ambiguity = false;

	@Nullable
	protected final Parser parser;

	/**
	 * When {@code true}, ambiguous alternatives are reported when they are
	 * encountered within {@link #execATN}. When {@code false}, these messages
	 * are suppressed. The default is {@code false}.
	 * <p>
	 * When messages about ambiguous alternatives are not required, setting this
	 * to {@code false} enables additional internal optimizations which may lose
	 * this information.
	 */
	public boolean reportAmbiguities = false;

	/** By default we do full context-sensitive LL(*) parsing not
	 *  Strong LL(*) parsing. If we fail with Strong LL(*) we
	 *  try full LL(*). That means we rewind and use context information
	 *  when closure operations fall off the end of the rule that
	 *  holds the decision were evaluating.
	 */
	protected boolean userWantsCtxSensitive = true;

	/** Testing only! */
	public ParserATNSimulator(@NotNull ATN atn) {
		this(null, atn);
	}

	public ParserATNSimulator(@Nullable Parser parser, @NotNull ATN atn) {
		super(atn);
		this.parser = parser;
	}

	@NotNull
	public final PredictionMode getPredictionMode() {
		return predictionMode;
	}

	public final void setPredictionMode(@NotNull PredictionMode predictionMode) {
		this.predictionMode = predictionMode;
	}

	@Override
	public void reset() {
	}

	public int adaptivePredict(@NotNull TokenStream input, int decision,
							   @Nullable ParserRuleContext outerContext)
	{
		return adaptivePredict(input, decision, outerContext, false);
	}

	public int adaptivePredict(@NotNull TokenStream input,
							   int decision,
							   @Nullable ParserRuleContext outerContext,
							   boolean useContext)
	{
		DFA dfa = atn.decisionToDFA[decision];
		assert dfa != null;
		if (optimize_ll1 && !dfa.isPrecedenceDfa() && !dfa.isEmpty()) {
			int ll_1 = input.LA(1);
			if (ll_1 >= 0 && ll_1 <= Short.MAX_VALUE) {
				int key = (decision << 16) + ll_1;
				Integer alt = atn.LL1Table.get(key);
				if (alt != null) {
					return alt;
				}
			}
		}

		if (force_global_context) {
			useContext = true;
		}
		else if (!always_try_local_context) {
			useContext |= dfa.isContextSensitive();
		}

		userWantsCtxSensitive = useContext || (predictionMode != PredictionMode.SLL && outerContext != null && !atn.decisionToState.get(decision).sll);
		if (outerContext == null) {
			outerContext = ParserRuleContext.emptyContext();
		}

		SimulatorState state = null;
		if (!dfa.isEmpty()) {
			state = getStartState(dfa, input, outerContext, useContext);
		}

		if ( state==null ) {
			if ( outerContext==null ) outerContext = ParserRuleContext.emptyContext();
			if ( debug ) System.out.println("ATN decision "+dfa.decision+
											" exec LA(1)=="+ getLookaheadName(input) +
											", outerContext="+outerContext.toString(parser));

			state = computeStartState(dfa, outerContext, useContext);
		}

		int m = input.mark();
		int index = input.index();
		try {
			int alt = execDFA(dfa, input, index, state);
			if ( debug ) System.out.println("DFA after predictATN: "+dfa.toString(parser.getTokenNames(), parser.getRuleNames()));
			return alt;
		}
		finally {
			input.seek(index);
			input.release(m);
		}
	}

	protected SimulatorState getStartState(@NotNull DFA dfa,
										@NotNull TokenStream input,
										@NotNull ParserRuleContext outerContext,
										boolean useContext) {

		if (!useContext) {
			if (dfa.isPrecedenceDfa()) {
				// the start state for a precedence DFA depends on the current
				// parser precedence, and is provided by a DFA method.
				DFAState state = dfa.getPrecedenceStartState(parser.getPrecedence(), false);
				if (state == null) {
					return null;
				}

				return new SimulatorState(outerContext, state, false, outerContext);
			}
			else {
				if (dfa.s0.get() == null) {
					return null;
				}

				return new SimulatorState(outerContext, dfa.s0.get(), false, outerContext);
			}
		}

		if (!enable_global_context_dfa) {
			return null;
		}

		ParserRuleContext remainingContext = outerContext;
		assert outerContext != null;
		DFAState s0;
		if (dfa.isPrecedenceDfa()) {
			s0 = dfa.getPrecedenceStartState(parser.getPrecedence(), true);
		}
		else {
			s0 = dfa.s0full.get();
		}

		while (remainingContext != null && s0 != null && s0.isContextSensitive()) {
			remainingContext = skipTailCalls(remainingContext);
			s0 = s0.getContextTarget(getReturnState(remainingContext));
			if (remainingContext.isEmpty()) {
				assert s0 == null || !s0.isContextSensitive();
			}
			else {
				remainingContext = remainingContext.getParent();
			}
		}

		if (s0 == null) {
			return null;
		}

		return new SimulatorState(outerContext, s0, useContext, remainingContext);
	}

	protected int execDFA(@NotNull DFA dfa,
					   @NotNull TokenStream input, int startIndex,
					   @NotNull SimulatorState state)
    {
		ParserRuleContext outerContext = state.outerContext;
		if ( dfa_debug ) System.out.println("DFA decision "+dfa.decision+
											" exec LA(1)=="+ getLookaheadName(input) +
											", outerContext="+outerContext.toString(parser));
		if ( dfa_debug ) System.out.print(dfa.toString(parser.getTokenNames(), parser.getRuleNames()));
		DFAState acceptState = null;
		DFAState s = state.s0;

		int t = input.LA(1);
		ParserRuleContext remainingOuterContext = state.remainingOuterContext;

		while ( true ) {
			if ( dfa_debug ) System.out.println("DFA state "+s.stateNumber+" LA(1)=="+getLookaheadName(input));
			if ( state.useContext ) {
				while ( s.isContextSymbol(t) ) {
					DFAState next = null;
					if (remainingOuterContext != null) {
						remainingOuterContext = skipTailCalls(remainingOuterContext);
						next = s.getContextTarget(getReturnState(remainingOuterContext));
					}

					if ( next == null ) {
						// fail over to ATN
						SimulatorState initialState = new SimulatorState(state.outerContext, s, state.useContext, remainingOuterContext);
						return execATN(dfa, input, startIndex, initialState);
					}

					remainingOuterContext = remainingOuterContext.getParent();
					s = next;
				}
			}
			if ( s.isAcceptState ) {
				if ( s.predicates!=null ) {
					if ( dfa_debug ) System.out.println("accept "+s);
				}
				else {
					if ( dfa_debug ) System.out.println("accept; predict "+s.prediction +" in state "+s.stateNumber);
				}
				acceptState = s;
				// keep going unless we're at EOF or state only has one alt number
				// mentioned in configs; check if something else could match
				// TODO: don't we always stop? only lexer would keep going
				// TODO: v3 dfa don't do this.
				break;
			}

			// t is not updated if one of these states is reached
			assert !s.isAcceptState;

			// if no edge, pop over to ATN interpreter, update DFA and return
			DFAState target = s.getTarget(t);
			if ( target == null ) {
				if ( dfa_debug && t>=0 ) System.out.println("no edge for "+parser.getTokenNames()[t]);
				int alt;
				if ( dfa_debug ) {
					Interval interval = Interval.of(startIndex, parser.getInputStream().index());
					System.out.println("ATN exec upon "+
									   parser.getInputStream().getText(interval) +
									   " at DFA state "+s.stateNumber);
				}

				SimulatorState initialState = new SimulatorState(outerContext, s, state.useContext, remainingOuterContext);
				alt = execATN(dfa, input, startIndex, initialState);
				// this adds edge even if next state is accept for
				// same alt; e.g., s0-A->:s1=>2-B->:s2=>2
				// TODO: This next stuff kills edge, but extra states remain. :(
				if ( s.isAcceptState && alt!=-1 ) {
					DFAState d = s.getTarget(input.LA(1));
					if ( d.isAcceptState && d.prediction==s.prediction ) {
						// we can carve it out.
						s.setTarget(input.LA(1), ERROR); // IGNORE really not error
					}
				}
				if ( dfa_debug ) {
					System.out.println("back from DFA update, alt="+alt+", dfa=\n"+dfa.toString(parser.getTokenNames(), parser.getRuleNames()));
					//dump(dfa);
				}
				// action already executed
				if ( dfa_debug ) System.out.println("DFA decision "+dfa.decision+
													" predicts "+alt);
				return alt; // we've updated DFA, exec'd action, and have our deepest answer
			}
			else if ( target == ERROR ) {
				SimulatorState errorState = new SimulatorState(outerContext, s, state.useContext, remainingOuterContext);
				return handleNoViableAlt(input, startIndex, errorState);
			}
			s = target;
			if (!s.isAcceptState && t != IntStream.EOF) {
				input.consume();
				t = input.LA(1);
			}
		}
//		if ( acceptState==null ) {
//			if ( debug ) System.out.println("!!! no viable alt in dfa");
//			return -1;
//		}

		if ( acceptState.configs.getConflictingAlts()!=null ) {
			if ( dfa.atnStartState instanceof DecisionState ) {
				if (!userWantsCtxSensitive ||
					!acceptState.configs.getDipsIntoOuterContext() ||
					(treat_sllk1_conflict_as_ambiguity && input.index() == startIndex))
				{
					// we don't report the ambiguity again
					//if ( !acceptState.configset.hasSemanticContext() ) {
					//	reportAmbiguity(dfa, acceptState, startIndex, input.index(), acceptState.configset.getConflictingAlts(), acceptState.configset);
					//}
				}
				else {
					assert !state.useContext;

					// Before attempting full context prediction, check to see if there are
					// disambiguating or validating predicates to evaluate which allow an
					// immediate decision
					BitSet conflictingAlts = null;
					if ( acceptState.predicates!=null ) {
						int conflictIndex = input.index();
						if (conflictIndex != startIndex) {
							input.seek(startIndex);
						}

						conflictingAlts = evalSemanticContext(s.predicates, outerContext, true);
						if ( conflictingAlts.cardinality() == 1 ) {
							return conflictingAlts.nextSetBit(0);
						}

						if (conflictIndex != startIndex) {
							// restore the index so reporting the fallback to full
							// context occurs with the index at the correct spot
							input.seek(conflictIndex);
						}
					}

					if (reportAmbiguities) {
						SimulatorState conflictState = new SimulatorState(outerContext, acceptState, state.useContext, remainingOuterContext);
						reportAttemptingFullContext(dfa, conflictingAlts, conflictState, startIndex, input.index());
					}

					input.seek(startIndex);
					return adaptivePredict(input, dfa.decision, outerContext, true);
				}
			}
		}

		// Before jumping to prediction, check to see if there are
		// disambiguating or validating predicates to evaluate
		if ( s.predicates != null ) {
			int stopIndex = input.index();
			if (startIndex != stopIndex) {
				input.seek(startIndex);
			}

			BitSet alts = evalSemanticContext(s.predicates, outerContext, reportAmbiguities && predictionMode == PredictionMode.LL_EXACT_AMBIG_DETECTION);
			switch (alts.cardinality()) {
			case 0:
				throw noViableAlt(input, outerContext, s.configs, startIndex);

			case 1:
				return alts.nextSetBit(0);

			default:
				// report ambiguity after predicate evaluation to make sure the correct
				// set of ambig alts is reported.
				if (startIndex != stopIndex) {
					input.seek(stopIndex);
				}

				reportAmbiguity(dfa, s, startIndex, stopIndex, predictionMode == PredictionMode.LL_EXACT_AMBIG_DETECTION, alts, s.configs);
				return alts.nextSetBit(0);
			}
		}

		if ( dfa_debug ) System.out.println("DFA decision "+dfa.decision+
											" predicts "+acceptState.prediction);
		return acceptState.prediction;
	}

	/** Performs ATN simulation to compute a predicted alternative based
	 *  upon the remaining input, but also updates the DFA cache to avoid
	 *  having to traverse the ATN again for the same input sequence.

	 There are some key conditions we're looking for after computing a new
	 set of ATN configs (proposed DFA state):
	       * if the set is empty, there is no viable alternative for current symbol
	       * does the state uniquely predict an alternative?
	       * does the state have a conflict that would prevent us from
	         putting it on the work list?
	       * if in non-greedy decision is there a config at a rule stop state?

	 We also have some key operations to do:
	       * add an edge from previous DFA state to potentially new DFA state, D,
	         upon current symbol but only if adding to work list, which means in all
	         cases except no viable alternative (and possibly non-greedy decisions?)
	       * collecting predicates and adding semantic context to DFA accept states
	       * adding rule context to context-sensitive DFA accept states
	       * consuming an input symbol
	       * reporting a conflict
	       * reporting an ambiguity
	       * reporting a context sensitivity
	       * reporting insufficient predicates

	 We should isolate those operations, which are side-effecting, to the
	 main work loop. We can isolate lots of code into other functions, but
	 they should be side effect free. They can return package that
	 indicates whether we should report something, whether we need to add a
	 DFA edge, whether we need to augment accept state with semantic
	 context or rule invocation context. Actually, it seems like we always
	 add predicates if they exist, so that can simply be done in the main
	 loop for any accept state creation or modification request.

	 cover these cases:
	    dead end
	    single alt
	    single alt + preds
	    conflict
	    conflict + preds

	 TODO: greedy + those

	 */
	protected int execATN(@NotNull DFA dfa,
					   @NotNull TokenStream input, int startIndex,
					   @NotNull SimulatorState initialState)
	{
		if ( debug ) System.out.println("execATN decision "+dfa.decision+" exec LA(1)=="+ getLookaheadName(input));

		final ParserRuleContext outerContext = initialState.outerContext;
		final boolean useContext = initialState.useContext;

		int t = input.LA(1);

		SimulatorState previous = initialState;

		PredictionContextCache contextCache = new PredictionContextCache();
		while (true) { // while more work
			SimulatorState nextState = computeReachSet(dfa, previous, t, contextCache);
			if (nextState == null) {
				addDFAEdge(previous.s0, input.LA(1), ERROR);
				return handleNoViableAlt(input, startIndex, previous);
			}

			DFAState D = nextState.s0;

			// predicted alt => accept state
			assert D.isAcceptState || getUniqueAlt(D.configs) == ATN.INVALID_ALT_NUMBER;
			// conflicted => accept state
			assert D.isAcceptState || D.configs.getConflictingAlts() == null;

			if (D.isAcceptState) {
				BitSet conflictingAlts = D.configs.getConflictingAlts();
				int predictedAlt = conflictingAlts == null ? getUniqueAlt(D.configs) : ATN.INVALID_ALT_NUMBER;
				if ( predictedAlt!=ATN.INVALID_ALT_NUMBER ) {
					if (optimize_ll1
						&& input.index() == startIndex
						&& !dfa.isPrecedenceDfa()
						&& nextState.outerContext == nextState.remainingOuterContext
						&& dfa.decision >= 0
						&& !D.configs.hasSemanticContext())
					{
						if (t >= 0 && t <= Short.MAX_VALUE) {
							int key = (dfa.decision << 16) + t;
							atn.LL1Table.put(key, predictedAlt);
						}
					}

					if (useContext && always_try_local_context) {
						reportContextSensitivity(dfa, predictedAlt, nextState, startIndex, input.index());
					}
				}

				predictedAlt = D.prediction;
//				int k = input.index() - startIndex + 1; // how much input we used
//				System.out.println("used k="+k);
				boolean attemptFullContext = conflictingAlts != null && userWantsCtxSensitive;
				if (attemptFullContext) {
					if (predictionMode == PredictionMode.LL_EXACT_AMBIG_DETECTION) {
						attemptFullContext = !useContext
							&& (D.configs.getDipsIntoOuterContext() || D.configs.getConflictingAlts().cardinality() > 2)
							&& (!treat_sllk1_conflict_as_ambiguity || input.index() != startIndex);
					}
					else {
						attemptFullContext = D.configs.getDipsIntoOuterContext()
							&& (!treat_sllk1_conflict_as_ambiguity || input.index() != startIndex);
					}
				}

				if ( D.configs.hasSemanticContext() ) {
					DFAState.PredPrediction[] predPredictions = D.predicates;
					if (predPredictions != null) {
						int conflictIndex = input.index();
						if (conflictIndex != startIndex) {
							input.seek(startIndex);
						}

						// use complete evaluation here if we'll want to retry with full context if still ambiguous
						conflictingAlts = evalSemanticContext(predPredictions, outerContext, attemptFullContext || reportAmbiguities);
						switch (conflictingAlts.cardinality()) {
						case 0:
							throw noViableAlt(input, outerContext, D.configs, startIndex);

						case 1:
							return conflictingAlts.nextSetBit(0);

						default:
							break;
						}

						if (conflictIndex != startIndex) {
							// restore the index so reporting the fallback to full
							// context occurs with the index at the correct spot
							input.seek(conflictIndex);
						}
					}
				}

				if (!attemptFullContext) {
					if (conflictingAlts != null) {
						if (reportAmbiguities && conflictingAlts.cardinality() > 1) {
							reportAmbiguity(dfa, D, startIndex, input.index(), predictionMode == PredictionMode.LL_EXACT_AMBIG_DETECTION, conflictingAlts, D.configs);
						}

						predictedAlt = conflictingAlts.nextSetBit(0);
					}

					return predictedAlt;
				}
				else {
					assert !useContext;
					assert D.isAcceptState;

					if ( debug ) System.out.println("RETRY with outerContext="+outerContext);
					SimulatorState fullContextState = computeStartState(dfa, outerContext, true);
					if (reportAmbiguities) {
						reportAttemptingFullContext(dfa, conflictingAlts, nextState, startIndex, input.index());
					}

					input.seek(startIndex);
					return execATN(dfa, input, startIndex, fullContextState);
				}
			}

			previous = nextState;

			if (t != IntStream.EOF) {
				input.consume();
				t = input.LA(1);
			}
		}
	}

	protected int handleNoViableAlt(@NotNull TokenStream input, int startIndex, @NotNull SimulatorState previous) {
		if (previous.s0 != null) {
			BitSet alts = new BitSet();
			for (ATNConfig config : previous.s0.configs) {
				if (config.getReachesIntoOuterContext() || config.getState() instanceof RuleStopState) {
					alts.set(config.getAlt());
				}
			}

			if (!alts.isEmpty()) {
				return alts.nextSetBit(0);
			}
		}

		throw noViableAlt(input, previous.outerContext, previous.s0.configs, startIndex);
	}

	protected SimulatorState computeReachSet(DFA dfa, SimulatorState previous, int t, PredictionContextCache contextCache) {
		final boolean useContext = previous.useContext;
		ParserRuleContext remainingGlobalContext = previous.remainingOuterContext;

		DFAState s = previous.s0;
		if ( useContext ) {
			while ( s.isContextSymbol(t) ) {
				DFAState next = null;
				if (remainingGlobalContext != null) {
					remainingGlobalContext = skipTailCalls(remainingGlobalContext);
					next = s.getContextTarget(getReturnState(remainingGlobalContext));
				}

				if ( next == null ) {
					break;
				}

				remainingGlobalContext = remainingGlobalContext.getParent();
				s = next;
			}
		}

		assert !s.isAcceptState;
		if ( s.isAcceptState ) {
			return new SimulatorState(previous.outerContext, s, useContext, remainingGlobalContext);
		}

		final DFAState s0 = s;

		DFAState target = getExistingTargetState(s0, t);
		if (target == null) {
			Tuple2<DFAState, ParserRuleContext> result = computeTargetState(dfa, s0, remainingGlobalContext, t, useContext, contextCache);
			target = result.getItem1();
			remainingGlobalContext = result.getItem2();
		}

		if (target == ERROR) {
			return null;
		}

		assert !useContext || !target.configs.getDipsIntoOuterContext();
		return new SimulatorState(previous.outerContext, target, useContext, remainingGlobalContext);
	}

	/**
	 * Get an existing target state for an edge in the DFA. If the target state
	 * for the edge has not yet been computed or is otherwise not available,
	 * this method returns {@code null}.
	 *
	 * @param s The current DFA state
	 * @param t The next input symbol
	 * @return The existing target DFA state for the given input symbol
	 * {@code t}, or {@code null} if the target state for this edge is not
	 * already cached
	 */
	@Nullable
	protected DFAState getExistingTargetState(@NotNull DFAState s, int t) {
		return s.getTarget(t);
	}

	/**
	 * Compute a target state for an edge in the DFA, and attempt to add the
	 * computed state and corresponding edge to the DFA.
	 *
	 * @param dfa
	 * @param s The current DFA state
	 * @param remainingGlobalContext
	 * @param t The next input symbol
	 * @param useContext
	 * @param contextCache
	 *
	 * @return The computed target DFA state for the given input symbol
	 * {@code t}. If {@code t} does not lead to a valid DFA state, this method
	 * returns {@link #ERROR}.
	 */
	@NotNull
	protected Tuple2<DFAState, ParserRuleContext> computeTargetState(@NotNull DFA dfa, @NotNull DFAState s, ParserRuleContext remainingGlobalContext, int t, boolean useContext, PredictionContextCache contextCache) {
		List<ATNConfig> closureConfigs = new ArrayList<ATNConfig>(s.configs);
		IntegerList contextElements = null;
		ATNConfigSet reach = new ATNConfigSet();
		boolean stepIntoGlobal;
		do {
			boolean hasMoreContext = !useContext || remainingGlobalContext != null;
			if (!hasMoreContext) {
				reach.setOutermostConfigSet(true);
			}

			ATNConfigSet reachIntermediate = new ATNConfigSet();

			/* Configurations already in a rule stop state indicate reaching the end
			 * of the decision rule (local context) or end of the start rule (full
			 * context). Once reached, these configurations are never updated by a
			 * closure operation, so they are handled separately for the performance
			 * advantage of having a smaller intermediate set when calling closure.
			 *
			 * For full-context reach operations, separate handling is required to
			 * ensure that the alternative matching the longest overall sequence is
			 * chosen when multiple such configurations can match the input.
			 */
			List<ATNConfig> skippedStopStates = null;

			for (ATNConfig c : closureConfigs) {
				if ( debug ) System.out.println("testing "+getTokenName(t)+" at "+c.toString());

				if (c.getState() instanceof RuleStopState) {
					assert c.getContext().isEmpty();
					if (useContext && !c.getReachesIntoOuterContext() || t == IntStream.EOF) {
						if (skippedStopStates == null) {
							skippedStopStates = new ArrayList<ATNConfig>();
						}

						skippedStopStates.add(c);
					}

					continue;
				}

				int n = c.getState().getNumberOfOptimizedTransitions();
				for (int ti=0; ti<n; ti++) {               // for each optimized transition
					Transition trans = c.getState().getOptimizedTransition(ti);
					ATNState target = getReachableTarget(c, trans, t);
					if ( target!=null ) {
						reachIntermediate.add(c.transform(target, false), contextCache);
					}
				}
			}


			/* This block optimizes the reach operation for intermediate sets which
			 * trivially indicate a termination state for the overall
			 * adaptivePredict operation.
			 *
			 * The conditions assume that intermediate
			 * contains all configurations relevant to the reach set, but this
			 * condition is not true when one or more configurations have been
			 * withheld in skippedStopStates.
			 */
			if (optimize_unique_closure && skippedStopStates == null && reachIntermediate.getUniqueAlt() != ATN.INVALID_ALT_NUMBER) {
				reachIntermediate.setOutermostConfigSet(reach.isOutermostConfigSet());
				reach = reachIntermediate;
				break;
			}

			/* If the reach set could not be trivially determined, perform a closure
			 * operation on the intermediate set to compute its initial value.
			 */
			final boolean collectPredicates = false;
			closure(reachIntermediate, reach, collectPredicates, hasMoreContext, contextCache);
			stepIntoGlobal = reach.getDipsIntoOuterContext();

			if (t == IntStream.EOF) {
				/* After consuming EOF no additional input is possible, so we are
				 * only interested in configurations which reached the end of the
				 * decision rule (local context) or end of the start rule (full
				 * context). Update reach to contain only these configurations. This
				 * handles both explicit EOF transitions in the grammar and implicit
				 * EOF transitions following the end of the decision or start rule.
				 *
				 * This is handled before the configurations in skippedStopStates,
				 * because any configurations potentially added from that list are
				 * already guaranteed to meet this condition whether or not it's
				 * required.
				 */
				reach = removeAllConfigsNotInRuleStopState(reach, contextCache);
			}

			/* If skippedStopStates is not null, then it contains at least one
			 * configuration. For full-context reach operations, these
			 * configurations reached the end of the start rule, in which case we
			 * only add them back to reach if no configuration during the current
			 * closure operation reached such a state. This ensures adaptivePredict
			 * chooses an alternative matching the longest overall sequence when
			 * multiple alternatives are viable.
			 */
			if (skippedStopStates != null && (!useContext || !PredictionMode.hasConfigInRuleStopState(reach))) {
				assert !skippedStopStates.isEmpty();
				for (ATNConfig c : skippedStopStates) {
					reach.add(c, contextCache);
				}
			}

			if (useContext && stepIntoGlobal) {
				reach.clear();

				remainingGlobalContext = skipTailCalls(remainingGlobalContext);
				int nextContextElement = getReturnState(remainingGlobalContext);
				if (contextElements == null) {
					contextElements = new IntegerList();
				}

				if (remainingGlobalContext.isEmpty()) {
					remainingGlobalContext = null;
				} else {
					remainingGlobalContext = remainingGlobalContext.getParent();
				}

				contextElements.add(nextContextElement);
				if (nextContextElement != PredictionContext.EMPTY_FULL_STATE_KEY) {
					for (int i = 0; i < closureConfigs.size(); i++) {
						closureConfigs.set(i, closureConfigs.get(i).appendContext(nextContextElement, contextCache));
					}
				}
			}
		} while (useContext && stepIntoGlobal);

		if (reach.isEmpty()) {
			addDFAEdge(s, t, ERROR);
			return Tuple.create(ERROR, remainingGlobalContext);
		}

		DFAState result = addDFAEdge(dfa, s, t, contextElements, reach, contextCache);
		return Tuple.create(result, remainingGlobalContext);
	}

	/**
	 * Return a configuration set containing only the configurations from
	 * {@code configs} which are in a {@link RuleStopState}. If all
	 * configurations in {@code configs} are already in a rule stop state, this
	 * method simply returns {@code configs}.
	 *
	 * @param configs the configuration set to update
	 * @param contextCache the {@link PredictionContext} cache
	 *
	 * @return {@code configs} if all configurations in {@code configs} are in a
	 * rule stop state, otherwise return a new configuration set containing only
	 * the configurations from {@code configs} which are in a rule stop state
	 */
	@NotNull
	protected ATNConfigSet removeAllConfigsNotInRuleStopState(@NotNull ATNConfigSet configs, PredictionContextCache contextCache) {
		if (PredictionMode.allConfigsInRuleStopStates(configs)) {
			return configs;
		}

		ATNConfigSet result = new ATNConfigSet();
		for (ATNConfig config : configs) {
			if (!(config.getState() instanceof RuleStopState)) {
				continue;
			}

			result.add(config, contextCache);
		}

		return result;
	}

	@NotNull
	protected SimulatorState computeStartState(DFA dfa,
											ParserRuleContext globalContext,
											boolean useContext)
	{
		DFAState s0 =
			dfa.isPrecedenceDfa() ? dfa.getPrecedenceStartState(parser.getPrecedence(), useContext) :
			useContext ? dfa.s0full.get() :
			dfa.s0.get();

		if (s0 != null) {
			if (!useContext) {
				return new SimulatorState(globalContext, s0, useContext, globalContext);
			}

			s0.setContextSensitive(atn);
		}

		final int decision = dfa.decision;
		@NotNull
		final ATNState p = dfa.atnStartState;

		int previousContext = 0;
		ParserRuleContext remainingGlobalContext = globalContext;
		PredictionContext initialContext = useContext ? PredictionContext.EMPTY_FULL : PredictionContext.EMPTY_LOCAL; // always at least the implicit call to start rule
		PredictionContextCache contextCache = new PredictionContextCache();
		if (useContext) {
			if (!enable_global_context_dfa) {
				while (remainingGlobalContext != null) {
					if (remainingGlobalContext.isEmpty()) {
						previousContext = PredictionContext.EMPTY_FULL_STATE_KEY;
						remainingGlobalContext = null;
					}
					else {
						previousContext = getReturnState(remainingGlobalContext);
						initialContext = initialContext.appendContext(previousContext, contextCache);
						remainingGlobalContext = remainingGlobalContext.getParent();
					}
				}
			}

			while (s0 != null && s0.isContextSensitive() && remainingGlobalContext != null) {
				DFAState next;
				remainingGlobalContext = skipTailCalls(remainingGlobalContext);
				if (remainingGlobalContext.isEmpty()) {
					next = s0.getContextTarget(PredictionContext.EMPTY_FULL_STATE_KEY);
					previousContext = PredictionContext.EMPTY_FULL_STATE_KEY;
					remainingGlobalContext = null;
				}
				else {
					previousContext = getReturnState(remainingGlobalContext);
					next = s0.getContextTarget(previousContext);
					initialContext = initialContext.appendContext(previousContext, contextCache);
					remainingGlobalContext = remainingGlobalContext.getParent();
				}

				if (next == null) {
					break;
				}

				s0 = next;
			}
		}

		if (s0 != null && !s0.isContextSensitive()) {
			return new SimulatorState(globalContext, s0, useContext, remainingGlobalContext);
		}

		ATNConfigSet configs = new ATNConfigSet();
		while (true) {
			ATNConfigSet reachIntermediate = new ATNConfigSet();
			int n = p.getNumberOfTransitions();
			for (int ti=0; ti<n; ti++) {
				// for each transition
				ATNState target = p.transition(ti).target;
				reachIntermediate.add(ATNConfig.create(target, ti + 1, initialContext));
			}

			boolean hasMoreContext = remainingGlobalContext != null;
			if (!hasMoreContext) {
				configs.setOutermostConfigSet(true);
			}

			final boolean collectPredicates = true;
			closure(reachIntermediate, configs, collectPredicates, hasMoreContext, contextCache);
			boolean stepIntoGlobal = configs.getDipsIntoOuterContext();

			DFAState next;
			if (useContext && !enable_global_context_dfa) {
				s0 = addDFAState(dfa, configs, contextCache);
				break;
			}
			else if (s0 == null) {
				if (!dfa.isPrecedenceDfa() && dfa.atnStartState instanceof StarLoopEntryState) {
					if (((StarLoopEntryState)dfa.atnStartState).precedenceRuleDecision) {
						dfa.setPrecedenceDfa(true);
					}
				}

				if (!dfa.isPrecedenceDfa()) {
					AtomicReference<DFAState> reference = useContext ? dfa.s0full : dfa.s0;
					next = addDFAState(dfa, configs, contextCache);
					if (!reference.compareAndSet(null, next)) {
						next = reference.get();
					}
				}
				else {
					/* If this is a precedence DFA, we use applyPrecedenceFilter
					 * to convert the computed start state to a precedence start
					 * state. We then use DFA.setPrecedenceStartState to set the
					 * appropriate start state for the precedence level rather
					 * than simply setting DFA.s0.
					 */
					configs = applyPrecedenceFilter(configs, globalContext, contextCache);
					next = addDFAState(dfa, configs, contextCache);
					dfa.setPrecedenceStartState(parser.getPrecedence(), useContext, next);
				}
			}
			else {
				if (dfa.isPrecedenceDfa()) {
					configs = applyPrecedenceFilter(configs, globalContext, contextCache);
				}

<<<<<<< HEAD
				next = addDFAState(dfa, configs, contextCache);
				s0.setContextTarget(previousContext, next);
=======
		/* If the reach set could not be trivially determined, perform a closure
		 * operation on the intermediate set to compute its initial value.
		 */
		if (reach == null) {
			reach = new ATNConfigSet(fullCtx);
			Set<ATNConfig> closureBusy = new HashSet<ATNConfig>();
			boolean treatEofAsEpsilon = t == Token.EOF;
			for (ATNConfig c : intermediate) {
				closure(c, reach, closureBusy, false, fullCtx, treatEofAsEpsilon);
>>>>>>> 8e8a2dc3
			}

			s0 = next;

			if (!useContext || !stepIntoGlobal) {
				break;
			}

			// TODO: make sure it distinguishes empty stack states
			next.setContextSensitive(atn);

			configs.clear();
			remainingGlobalContext = skipTailCalls(remainingGlobalContext);
			int nextContextElement = getReturnState(remainingGlobalContext);

			if (remainingGlobalContext.isEmpty()) {
				remainingGlobalContext = null;
			} else {
				remainingGlobalContext = remainingGlobalContext.getParent();
			}

			if (nextContextElement != PredictionContext.EMPTY_FULL_STATE_KEY) {
				initialContext = initialContext.appendContext(nextContextElement, contextCache);
			}

<<<<<<< HEAD
			previousContext = nextContextElement;
=======
	@NotNull
	protected ATNConfigSet computeStartState(@NotNull ATNState p,
										  @Nullable RuleContext ctx,
										  boolean fullCtx)
	{
		// always at least the implicit call to start rule
		PredictionContext initialContext = PredictionContext.fromRuleContext(atn, ctx);
		ATNConfigSet configs = new ATNConfigSet(fullCtx);

		for (int i=0; i<p.getNumberOfTransitions(); i++) {
			ATNState target = p.transition(i).target;
			ATNConfig c = new ATNConfig(target, i+1, initialContext);
			Set<ATNConfig> closureBusy = new HashSet<ATNConfig>();
			closure(c, configs, closureBusy, true, fullCtx, false);
>>>>>>> 8e8a2dc3
		}

		return new SimulatorState(globalContext, s0, useContext, remainingGlobalContext);
	}

	/**
	 * This method transforms the start state computed by
	 * {@link #computeStartState} to the special start state used by a
	 * precedence DFA for a particular precedence value. The transformation
	 * process applies the following changes to the start state's configuration
	 * set.
	 *
	 * <ol>
	 * <li>Evaluate the precedence predicates for each configuration using
	 * {@link SemanticContext#evalPrecedence}.</li>
	 * <li>Remove all configurations which predict an alternative greater than
	 * 1, for which another configuration that predicts alternative 1 is in the
	 * same ATN state with the same prediction context. This transformation is
	 * valid for the following reasons:
	 * <ul>
	 * <li>The closure block cannot contain any epsilon transitions which bypass
	 * the body of the closure, so all states reachable via alternative 1 are
	 * part of the precedence alternatives of the transformed left-recursive
	 * rule.</li>
	 * <li>The "primary" portion of a left recursive rule cannot contain an
	 * epsilon transition, so the only way an alternative other than 1 can exist
	 * in a state that is also reachable via alternative 1 is by nesting calls
	 * to the left-recursive rule, with the outer calls not being at the
	 * preferred precedence level.</li>
	 * </ul>
	 * </li>
	 * </ol>
	 *
	 * <p>
	 * The prediction context must be considered by this filter to address
	 * situations like the following.
	 * </p>
	 * <code>
	 * <pre>
	 * grammar TA;
	 * prog: statement* EOF;
	 * statement: letterA | statement letterA 'b' ;
	 * letterA: 'a';
	 * </pre>
	 * </code>
	 * <p>
	 * If the above grammar, the ATN state immediately before the token
	 * reference {@code 'a'} in {@code letterA} is reachable from the left edge
	 * of both the primary and closure blocks of the left-recursive rule
	 * {@code statement}. The prediction context associated with each of these
	 * configurations distinguishes between them, and prevents the alternative
	 * which stepped out to {@code prog} (and then back in to {@code statement}
	 * from being eliminated by the filter.
	 * </p>
	 *
	 * @param configs The configuration set computed by
	 * {@link #computeStartState} as the start state for the DFA.
	 * @return The transformed configuration set representing the start state
	 * for a precedence DFA at a particular precedence level (determined by
	 * calling {@link Parser#getPrecedence}).
	 */
	@NotNull
	protected ATNConfigSet applyPrecedenceFilter(@NotNull ATNConfigSet configs, ParserRuleContext globalContext, PredictionContextCache contextCache) {
		Map<Integer, PredictionContext> statesFromAlt1 = new HashMap<Integer, PredictionContext>();
		ATNConfigSet configSet = new ATNConfigSet();
		for (ATNConfig config : configs) {
			// handle alt 1 first
			if (config.getAlt() != 1) {
				continue;
			}

			SemanticContext updatedContext = config.getSemanticContext().evalPrecedence(parser, globalContext);
			if (updatedContext == null) {
				// the configuration was eliminated
				continue;
			}

			statesFromAlt1.put(config.getState().stateNumber, config.getContext());
			if (updatedContext != config.getSemanticContext()) {
				configSet.add(config.transform(config.getState(), updatedContext, false), contextCache);
			}
			else {
				configSet.add(config, contextCache);
			}
		}

		for (ATNConfig config : configs) {
			if (config.getAlt() == 1) {
				// already handled
				continue;
			}

			/* In the future, this elimination step could be updated to also
			 * filter the prediction context for alternatives predicting alt>1
			 * (basically a graph subtraction algorithm).
			 */
			PredictionContext context = statesFromAlt1.get(config.getState().stateNumber);
			if (context != null && context.equals(config.getContext())) {
				// eliminated
				continue;
			}

			configSet.add(config, contextCache);
		}

		return configSet;
	}

	@Nullable
	protected ATNState getReachableTarget(@NotNull ATNConfig source, @NotNull Transition trans, int ttype) {
		if (trans.matches(ttype, 0, atn.maxTokenType)) {
			return trans.target;
		}

		return null;
	}

	/** collect and set D's semantic context */
	protected DFAState.PredPrediction[] predicateDFAState(DFAState D,
													   ATNConfigSet configs,
													   int nalts)
	{
		BitSet conflictingAlts = getConflictingAltsFromConfigSet(configs);
		if ( debug ) System.out.println("predicateDFAState "+D);
		SemanticContext[] altToPred = getPredsForAmbigAlts(conflictingAlts, configs, nalts);
		// altToPred[uniqueAlt] is now our validating predicate (if any)
		DFAState.PredPrediction[] predPredictions = null;
		if ( altToPred!=null ) {
			// we have a validating predicate; test it
			// Update DFA so reach becomes accept state with predicate
			predPredictions = getPredicatePredictions(conflictingAlts, altToPred);
			D.predicates = predPredictions;
			D.prediction = ATN.INVALID_ALT_NUMBER; // make sure we use preds
		}
		return predPredictions;
	}

	protected SemanticContext[] getPredsForAmbigAlts(@NotNull BitSet ambigAlts,
												  @NotNull ATNConfigSet configs,
												  int nalts)
	{
		// REACH=[1|1|[]|0:0, 1|2|[]|0:1]

		/* altToPred starts as an array of all null contexts. The entry at index i
		 * corresponds to alternative i. altToPred[i] may have one of three values:
		 *   1. null: no ATNConfig c is found such that c.alt==i
		 *   2. SemanticContext.NONE: At least one ATNConfig c exists such that
		 *      c.alt==i and c.semanticContext==SemanticContext.NONE. In other words,
		 *      alt i has at least one unpredicated config.
		 *   3. Non-NONE Semantic Context: There exists at least one, and for all
		 *      ATNConfig c such that c.alt==i, c.semanticContext!=SemanticContext.NONE.
		 *
		 * From this, it is clear that NONE||anything==NONE.
		 */
		SemanticContext[] altToPred = new SemanticContext[nalts +1];
		int n = altToPred.length;
		for (ATNConfig c : configs) {
			if ( ambigAlts.get(c.getAlt()) ) {
				altToPred[c.getAlt()] = SemanticContext.or(altToPred[c.getAlt()], c.getSemanticContext());
			}
		}

		int nPredAlts = 0;
		for (int i = 0; i < n; i++) {
			if (altToPred[i] == null) {
				altToPred[i] = SemanticContext.NONE;
			}
			else if (altToPred[i] != SemanticContext.NONE) {
				nPredAlts++;
			}
		}

		// nonambig alts are null in altToPred
		if ( nPredAlts==0 ) altToPred = null;
		if ( debug ) System.out.println("getPredsForAmbigAlts result "+Arrays.toString(altToPred));
		return altToPred;
	}

	protected DFAState.PredPrediction[] getPredicatePredictions(BitSet ambigAlts, SemanticContext[] altToPred) {
		List<DFAState.PredPrediction> pairs = new ArrayList<DFAState.PredPrediction>();
		boolean containsPredicate = false;
		for (int i = 1; i < altToPred.length; i++) {
			SemanticContext pred = altToPred[i];

			// unpredicated is indicated by SemanticContext.NONE
			assert pred != null;

			// find first unpredicated but ambig alternative, if any.
			// Only ambiguous alternatives will have SemanticContext.NONE.
			// Any unambig alts or ambig naked alts after first ambig naked are ignored
			// (null, i) means alt i is the default prediction
			// if no (null, i), then no default prediction.
			if (ambigAlts!=null && ambigAlts.get(i) && pred==SemanticContext.NONE) {
				pairs.add(new DFAState.PredPrediction(null, i));
			}
			else if ( pred!=SemanticContext.NONE ) {
				containsPredicate = true;
				pairs.add(new DFAState.PredPrediction(pred, i));
			}
		}

		if ( !containsPredicate ) {
			return null;
		}

//		System.out.println(Arrays.toString(altToPred)+"->"+pairs);
		return pairs.toArray(new DFAState.PredPrediction[pairs.size()]);
	}

	/** Look through a list of predicate/alt pairs, returning alts for the
	 *  pairs that win. A {@code null} predicate indicates an alt containing an
	 *  unpredicated config which behaves as "always true."
	 */
	protected BitSet evalSemanticContext(@NotNull DFAState.PredPrediction[] predPredictions,
										   ParserRuleContext outerContext,
										   boolean complete)
	{
		BitSet predictions = new BitSet();
		for (DFAState.PredPrediction pair : predPredictions) {
			if ( pair.pred==null ) {
				predictions.set(pair.alt);
				if (!complete) {
					break;
				}

				continue;
			}

			boolean evaluatedResult = pair.pred.eval(parser, outerContext);
			if ( debug || dfa_debug ) {
				System.out.println("eval pred "+pair+"="+evaluatedResult);
			}

			if ( evaluatedResult ) {
				if ( debug || dfa_debug ) System.out.println("PREDICT "+pair.alt);
				predictions.set(pair.alt);
				if (!complete) {
					break;
				}
			}
		}

		return predictions;
	}


	/* TODO: If we are doing predicates, there is no point in pursuing
		 closure operations if we reach a DFA state that uniquely predicts
		 alternative. We will not be caching that DFA state and it is a
		 waste to pursue the closure. Might have to advance when we do
		 ambig detection thought :(
		  */

	protected void closure(ATNConfigSet sourceConfigs,
						   @NotNull ATNConfigSet configs,
						   boolean collectPredicates,
<<<<<<< HEAD
						   boolean hasMoreContext,
						   @Nullable PredictionContextCache contextCache)
	{
		if (contextCache == null) {
			contextCache = PredictionContextCache.UNCACHED;
		}

		ATNConfigSet currentConfigs = sourceConfigs;
		Set<ATNConfig> closureBusy = new HashSet<ATNConfig>();
		while (currentConfigs.size() > 0) {
			ATNConfigSet intermediate = new ATNConfigSet();
			for (ATNConfig config : currentConfigs) {
				closure(config, configs, intermediate, closureBusy, collectPredicates, hasMoreContext, contextCache, 0);
			}

			currentConfigs = intermediate;
		}
	}

	protected void closure(@NotNull ATNConfig config,
						   @NotNull ATNConfigSet configs,
						   @Nullable ATNConfigSet intermediate,
						   @NotNull Set<ATNConfig> closureBusy,
						   boolean collectPredicates,
						   boolean hasMoreContexts,
						   @NotNull PredictionContextCache contextCache,
						   int depth)
=======
						   boolean fullCtx,
						   boolean treatEofAsEpsilon)
	{
		final int initialDepth = 0;
		closureCheckingStopState(config, configs, closureBusy, collectPredicates,
								 fullCtx,
								 initialDepth, treatEofAsEpsilon);
		assert !fullCtx || !configs.dipsIntoOuterContext;
	}

	protected void closureCheckingStopState(@NotNull ATNConfig config,
											@NotNull ATNConfigSet configs,
											@NotNull Set<ATNConfig> closureBusy,
											boolean collectPredicates,
											boolean fullCtx,
											int depth,
											boolean treatEofAsEpsilon)
>>>>>>> 8e8a2dc3
	{
		if ( debug ) System.out.println("closure("+config.toString(parser,true)+")");

		if ( config.getState() instanceof RuleStopState ) {
			// We hit rule end. If we have context info, use it
<<<<<<< HEAD
			if ( !config.getContext().isEmpty() ) {
				boolean hasEmpty = config.getContext().hasEmpty();
				int nonEmptySize = config.getContext().size() - (hasEmpty ? 1 : 0);
				for (int i = 0; i < nonEmptySize; i++) {
					PredictionContext newContext = config.getContext().getParent(i); // "pop" return state
					ATNState returnState = atn.states.get(config.getContext().getReturnState(i));
					ATNConfig c = ATNConfig.create(returnState, config.getAlt(), newContext, config.getSemanticContext());
=======
			// run thru all possible stack tops in ctx
			if ( !config.context.isEmpty() ) {
				for (int i = 0; i < config.context.size(); i++) {
					if ( config.context.getReturnState(i)==PredictionContext.EMPTY_RETURN_STATE ) {
						if (fullCtx) {
							configs.add(new ATNConfig(config, config.state, PredictionContext.EMPTY), mergeCache);
							continue;
						}
						else {
							// we have no context info, just chase follow links (if greedy)
							if ( debug ) System.out.println("FALLING off rule "+
															getRuleName(config.state.ruleIndex));
							closure_(config, configs, closureBusy, collectPredicates,
									 fullCtx, depth, treatEofAsEpsilon);
						}
						continue;
					}
					ATNState returnState = atn.states.get(config.context.getReturnState(i));
					PredictionContext newContext = config.context.getParent(i); // "pop" return state
					ATNConfig c = new ATNConfig(returnState, config.alt, newContext,
												config.semanticContext);
>>>>>>> 8e8a2dc3
					// While we have context to pop back from, we may have
					// gotten that context AFTER having fallen off a rule.
					// Make sure we track that we are now out of context.
					c.setOuterContextDepth(config.getOuterContextDepth());
					assert depth > Integer.MIN_VALUE;
<<<<<<< HEAD
					closure(c, configs, intermediate, closureBusy, collectPredicates, hasMoreContexts, contextCache, depth - 1);
=======
					closureCheckingStopState(c, configs, closureBusy, collectPredicates,
											 fullCtx, depth - 1, treatEofAsEpsilon);
>>>>>>> 8e8a2dc3
				}

				if (!hasEmpty || !hasMoreContexts) {
					return;
				}

				config = config.transform(config.getState(), PredictionContext.EMPTY_LOCAL, false);
			}
			else if (!hasMoreContexts) {
				configs.add(config, contextCache);
				return;
			}
			else {
				// else if we have no context info, just chase follow links (if greedy)
				if ( debug ) System.out.println("FALLING off rule "+
												getRuleName(config.getState().ruleIndex));

				if (config.getContext() == PredictionContext.EMPTY_FULL) {
					// no need to keep full context overhead when we step out
					config = config.transform(config.getState(), PredictionContext.EMPTY_LOCAL, false);
				}
			}
		}

<<<<<<< HEAD
		ATNState p = config.getState();
		// optimization
		if ( !p.onlyHasEpsilonTransitions() ) {
            configs.add(config, contextCache);
            if ( debug ) System.out.println("added config "+configs);
=======
		closure_(config, configs, closureBusy, collectPredicates,
				 fullCtx, depth, treatEofAsEpsilon);
	}

	/** Do the actual work of walking epsilon edges */
	protected void closure_(@NotNull ATNConfig config,
							@NotNull ATNConfigSet configs,
							@NotNull Set<ATNConfig> closureBusy,
							boolean collectPredicates,
							boolean fullCtx,
							int depth,
							boolean treatEofAsEpsilon)
	{
		ATNState p = config.state;
		// optimization
		if ( !p.onlyHasEpsilonTransitions() ) {
            configs.add(config, mergeCache);
			// make sure to not return here, because EOF transitions can act as
			// both epsilon transitions and non-epsilon transitions.
//            if ( debug ) System.out.println("added config "+configs);
>>>>>>> 8e8a2dc3
        }

        for (int i=0; i<p.getNumberOfOptimizedTransitions(); i++) {
            Transition t = p.getOptimizedTransition(i);
            boolean continueCollecting =
				!(t instanceof ActionTransition) && collectPredicates;
<<<<<<< HEAD
            ATNConfig c = getEpsilonTarget(config, t, continueCollecting, depth == 0, contextCache);
=======
			ATNConfig c = getEpsilonTarget(config, t, continueCollecting,
										   depth == 0, fullCtx, treatEofAsEpsilon);
>>>>>>> 8e8a2dc3
			if ( c!=null ) {
				if (t instanceof RuleTransition) {
					if (intermediate != null && !collectPredicates) {
						intermediate.add(c, contextCache);
						continue;
					}
				}

				int newDepth = depth;
				if ( config.getState() instanceof RuleStopState ) {
					// target fell off end of rule; mark resulting c as having dipped into outer context
					// We can't get here if incoming config was rule stop and we had context
					// track how far we dip into outer context.  Might
					// come in handy and we avoid evaluating context dependent
					// preds if this is > 0.

					if (!closureBusy.add(c)) {
						// avoid infinite recursion for right-recursive rules
						continue;
					}

					c.setOuterContextDepth(c.getOuterContextDepth() + 1);

					assert newDepth > Integer.MIN_VALUE;
					newDepth--;
					if ( debug ) System.out.println("dips into outer ctx: "+c);
				}
				else if (t instanceof RuleTransition) {
					if (optimize_tail_calls && ((RuleTransition)t).optimizedTailCall && (!tail_call_preserves_sll || !PredictionContext.isEmptyLocal(config.getContext()))) {
						assert c.getContext() == config.getContext();
						if (newDepth == 0) {
							// the pop/push of a tail call would keep the depth
							// constant, except we latch if it goes negative
							newDepth--;
							if (!tail_call_preserves_sll && PredictionContext.isEmptyLocal(config.getContext())) {
								// make sure the SLL config "dips into the outer context" or prediction may not fall back to LL on conflict
								c.setOuterContextDepth(c.getOuterContextDepth() + 1);
							}
						}
					}
					else {
						// latch when newDepth goes negative - once we step out of the entry context we can't return
						if (newDepth >= 0) {
							newDepth++;
						}
					}
				}

<<<<<<< HEAD
				closure(c, configs, intermediate, closureBusy, continueCollecting, hasMoreContexts, contextCache, newDepth);
=======
				closureCheckingStopState(c, configs, closureBusy, continueCollecting,
										 fullCtx, newDepth, treatEofAsEpsilon);
>>>>>>> 8e8a2dc3
			}
		}
	}

	@NotNull
	public String getRuleName(int index) {
		if ( parser!=null && index>=0 ) return parser.getRuleNames()[index];
		return "<rule "+index+">";
	}

	@Nullable
<<<<<<< HEAD
	protected ATNConfig getEpsilonTarget(@NotNull ATNConfig config, @NotNull Transition t, boolean collectPredicates, boolean inContext, PredictionContextCache contextCache) {
=======
	protected ATNConfig getEpsilonTarget(@NotNull ATNConfig config,
									  @NotNull Transition t,
									  boolean collectPredicates,
									  boolean inContext,
									  boolean fullCtx,
									  boolean treatEofAsEpsilon)
	{
>>>>>>> 8e8a2dc3
		switch (t.getSerializationType()) {
		case Transition.RULE:
			return ruleTransition(config, (RuleTransition)t, contextCache);

		case Transition.PRECEDENCE:
			return precedenceTransition(config, (PrecedencePredicateTransition)t, collectPredicates, inContext);

		case Transition.PREDICATE:
			return predTransition(config, (PredicateTransition)t, collectPredicates, inContext);

		case Transition.ACTION:
			return actionTransition(config, (ActionTransition)t);

		case Transition.EPSILON:
			return config.transform(t.target, false);

		case Transition.ATOM:
		case Transition.RANGE:
		case Transition.SET:
			// EOF transitions act like epsilon transitions after the first EOF
			// transition is traversed
			if (treatEofAsEpsilon) {
				if (t.matches(Token.EOF, 0, 1)) {
					return new ATNConfig(config, t.target);
				}
			}

			return null;

		default:
			return null;
		}
	}

	@NotNull
	protected ATNConfig actionTransition(@NotNull ATNConfig config, @NotNull ActionTransition t) {
		if ( debug ) System.out.println("ACTION edge "+t.ruleIndex+":"+t.actionIndex);
		return config.transform(t.target, false);
	}

	@Nullable
	protected ATNConfig precedenceTransition(@NotNull ATNConfig config,
									@NotNull PrecedencePredicateTransition pt,
									boolean collectPredicates,
									boolean inContext)
	{
		if ( debug ) {
			System.out.println("PRED (collectPredicates="+collectPredicates+") "+
                    pt.precedence+">=_p"+
					", ctx dependent=true");
			if ( parser != null ) {
                System.out.println("context surrounding pred is "+
                                   parser.getRuleInvocationStack());
            }
		}

        ATNConfig c = null;
        if (collectPredicates && inContext) {
            SemanticContext newSemCtx = SemanticContext.and(config.getSemanticContext(), pt.getPredicate());
            c = config.transform(pt.target, newSemCtx, false);
        }
		else {
			c = config.transform(pt.target, false);
		}

		if ( debug ) System.out.println("config from pred transition="+c);
        return c;
	}

	@Nullable
	protected ATNConfig predTransition(@NotNull ATNConfig config,
									@NotNull PredicateTransition pt,
									boolean collectPredicates,
									boolean inContext)
	{
		if ( debug ) {
			System.out.println("PRED (collectPredicates="+collectPredicates+") "+
                    pt.ruleIndex+":"+pt.predIndex+
					", ctx dependent="+pt.isCtxDependent);
			if ( parser != null ) {
                System.out.println("context surrounding pred is "+
                                   parser.getRuleInvocationStack());
            }
		}

        ATNConfig c;
        if ( collectPredicates &&
			 (!pt.isCtxDependent || (pt.isCtxDependent&&inContext)) )
		{
            SemanticContext newSemCtx = SemanticContext.and(config.getSemanticContext(), pt.getPredicate());
            c = config.transform(pt.target, newSemCtx, false);
        }
		else {
			c = config.transform(pt.target, false);
		}

		if ( debug ) System.out.println("config from pred transition="+c);
        return c;
	}

	@NotNull
	protected ATNConfig ruleTransition(@NotNull ATNConfig config, @NotNull RuleTransition t, @Nullable PredictionContextCache contextCache) {
		if ( debug ) {
			System.out.println("CALL rule "+getRuleName(t.target.ruleIndex)+
							   ", ctx="+config.getContext());
		}

		ATNState returnState = t.followState;
		PredictionContext newContext;

		if (optimize_tail_calls && t.optimizedTailCall && (!tail_call_preserves_sll || !PredictionContext.isEmptyLocal(config.getContext()))) {
			newContext = config.getContext();
		}
		else if (contextCache != null) {
			newContext = contextCache.getChild(config.getContext(), returnState.stateNumber);
		}
		else {
			newContext = config.getContext().getChild(returnState.stateNumber);
		}

		return config.transform(t.target, newContext, false);
	}

	private static final Comparator<ATNConfig> STATE_ALT_SORT_COMPARATOR =
		new Comparator<ATNConfig>() {

			@Override
			public int compare(ATNConfig o1, ATNConfig o2) {
				int diff = o1.getState().getNonStopStateNumber() - o2.getState().getNonStopStateNumber();
				if (diff != 0) {
					return diff;
				}

				diff = o1.getAlt() - o2.getAlt();
				if (diff != 0) {
					return diff;
				}

				return 0;
			}

		};

	private BitSet isConflicted(@NotNull ATNConfigSet configset, PredictionContextCache contextCache) {
		if (configset.getUniqueAlt() != ATN.INVALID_ALT_NUMBER || configset.size() <= 1) {
			return null;
		}

		List<ATNConfig> configs = new ArrayList<ATNConfig>(configset);
		Collections.sort(configs, STATE_ALT_SORT_COMPARATOR);

		boolean exact = !configset.getDipsIntoOuterContext() && predictionMode == PredictionMode.LL_EXACT_AMBIG_DETECTION;
		BitSet alts = new BitSet();
		int minAlt = configs.get(0).getAlt();
		alts.set(minAlt);

		/* Quick checks come first (single pass, no context joining):
		 *  1. Make sure first config in the sorted list predicts the minimum
		 *     represented alternative.
		 *  2. Make sure every represented state has at least one configuration
		 *     which predicts the minimum represented alternative.
		 *  3. (exact only) make sure every represented state has at least one
		 *     configuration which predicts each represented alternative.
		 */

		// quick check 1 & 2 => if we assume #1 holds and check #2 against the
		// minAlt from the first state, #2 will fail if the assumption was
		// incorrect
		int currentState = configs.get(0).getState().getNonStopStateNumber();
		for (int i = 0; i < configs.size(); i++) {
			ATNConfig config = configs.get(i);
			int stateNumber = config.getState().getNonStopStateNumber();
			if (stateNumber != currentState) {
				if (config.getAlt() != minAlt) {
					return null;
				}

				currentState = stateNumber;
			}
		}

		BitSet representedAlts = null;
		if (exact) {
			currentState = configs.get(0).getState().getNonStopStateNumber();

			// get the represented alternatives of the first state
			representedAlts = new BitSet();
			int maxAlt = minAlt;
			for (int i = 0; i < configs.size(); i++) {
				ATNConfig config = configs.get(i);
				if (config.getState().getNonStopStateNumber() != currentState) {
					break;
				}

				int alt = config.getAlt();
				representedAlts.set(alt);
				maxAlt = alt;
			}

			// quick check #3:
			currentState = configs.get(0).getState().getNonStopStateNumber();
			int currentAlt = minAlt;
			for (int i = 0; i < configs.size(); i++) {
				ATNConfig config = configs.get(i);
				int stateNumber = config.getState().getNonStopStateNumber();
				int alt = config.getAlt();
				if (stateNumber != currentState) {
					if (currentAlt != maxAlt) {
						return null;
					}

					currentState = stateNumber;
					currentAlt = minAlt;
				}
				else if (alt != currentAlt) {
					if (alt != representedAlts.nextSetBit(currentAlt + 1)) {
						return null;
					}
					
					currentAlt = alt;
				}
			}
		}

		currentState = configs.get(0).getState().getNonStopStateNumber();
		int firstIndexCurrentState = 0;
		int lastIndexCurrentStateMinAlt = 0;
		PredictionContext joinedCheckContext = configs.get(0).getContext();
		for (int i = 1; i < configs.size(); i++) {
			ATNConfig config = configs.get(i);
			if (config.getAlt() != minAlt) {
				break;
			}

			if (config.getState().getNonStopStateNumber() != currentState) {
				break;
			}

			lastIndexCurrentStateMinAlt = i;
			joinedCheckContext = contextCache.join(joinedCheckContext, configs.get(i).getContext());
		}

		for (int i = lastIndexCurrentStateMinAlt + 1; i < configs.size(); i++) {
			ATNConfig config = configs.get(i);
			ATNState state = config.getState();
			alts.set(config.getAlt());
			if (state.getNonStopStateNumber() != currentState) {
				currentState = state.getNonStopStateNumber();
				firstIndexCurrentState = i;
				lastIndexCurrentStateMinAlt = i;
				joinedCheckContext = config.getContext();
				for (int j = firstIndexCurrentState + 1; j < configs.size(); j++) {
					ATNConfig config2 = configs.get(j);
					if (config2.getAlt() != minAlt) {
						break;
					}

					if (config2.getState().getNonStopStateNumber() != currentState) {
						break;
					}

					lastIndexCurrentStateMinAlt = j;
					joinedCheckContext = contextCache.join(joinedCheckContext, config2.getContext());
				}

				i = lastIndexCurrentStateMinAlt;
				continue;
			}

			PredictionContext joinedCheckContext2 = config.getContext();
			int currentAlt = config.getAlt();
			int lastIndexCurrentStateCurrentAlt = i;
			for (int j = lastIndexCurrentStateCurrentAlt + 1; j < configs.size(); j++) {
				ATNConfig config2 = configs.get(j);
				if (config2.getAlt() != currentAlt) {
					break;
				}

				if (config2.getState().getNonStopStateNumber() != currentState) {
					break;
				}

				lastIndexCurrentStateCurrentAlt = j;
				joinedCheckContext2 = contextCache.join(joinedCheckContext2, config2.getContext());
			}

			i = lastIndexCurrentStateCurrentAlt;

			if (exact) {
				if (!joinedCheckContext.equals(joinedCheckContext2)) {
					return null;
				}
			}
			else {
				PredictionContext check = contextCache.join(joinedCheckContext, joinedCheckContext2);
				if (!joinedCheckContext.equals(check)) {
					return null;
				}
			}

			if (!exact && optimize_hidden_conflicted_configs) {
				for (int j = firstIndexCurrentState; j <= lastIndexCurrentStateMinAlt; j++) {
					ATNConfig checkConfig = configs.get(j);

					if (checkConfig.getSemanticContext() != SemanticContext.NONE
						&& !checkConfig.getSemanticContext().equals(config.getSemanticContext()))
					{
						continue;
					}

					if (joinedCheckContext != checkConfig.getContext()) {
						PredictionContext check = contextCache.join(checkConfig.getContext(), config.getContext());
						if (!checkConfig.getContext().equals(check)) {
							continue;
						}
					}

					config.setHidden(true);
				}
			}
		}

		return alts;
	}

	protected BitSet getConflictingAltsFromConfigSet(ATNConfigSet configs) {
		BitSet conflictingAlts = configs.getConflictingAlts();
		if ( conflictingAlts == null && configs.getUniqueAlt()!= ATN.INVALID_ALT_NUMBER ) {
			conflictingAlts = new BitSet();
			conflictingAlts.set(configs.getUniqueAlt());
		}

		return conflictingAlts;
	}

	protected int resolveToMinAlt(@NotNull DFAState D, BitSet conflictingAlts) {
		// kill dead alts so we don't chase them ever
//		killAlts(conflictingAlts, D.configset);
		D.prediction = conflictingAlts.nextSetBit(0);
		if ( debug ) System.out.println("RESOLVED TO "+D.prediction+" for "+D);
		return D.prediction;
	}

	@NotNull
	public String getTokenName(int t) {
		if ( t==Token.EOF ) return "EOF";
		if ( parser!=null && parser.getTokenNames()!=null ) {
			String[] tokensNames = parser.getTokenNames();
			if ( t>=tokensNames.length ) {
				System.err.println(t+" ttype out of range: "+ Arrays.toString(tokensNames));
				System.err.println(((CommonTokenStream)parser.getInputStream()).getTokens());
			}
			else {
				return tokensNames[t]+"<"+t+">";
			}
		}
		return String.valueOf(t);
	}

	public String getLookaheadName(TokenStream input) {
		return getTokenName(input.LA(1));
	}

	public void dumpDeadEndConfigs(@NotNull NoViableAltException nvae) {
		System.err.println("dead end configs: ");
		for (ATNConfig c : nvae.getDeadEndConfigs()) {
			String trans = "no edges";
			if ( c.getState().getNumberOfOptimizedTransitions()>0 ) {
				Transition t = c.getState().getOptimizedTransition(0);
				if ( t instanceof AtomTransition) {
					AtomTransition at = (AtomTransition)t;
					trans = "Atom "+getTokenName(at.label);
				}
				else if ( t instanceof SetTransition ) {
					SetTransition st = (SetTransition)t;
					boolean not = st instanceof NotSetTransition;
					trans = (not?"~":"")+"Set "+st.set.toString();
				}
			}
			System.err.println(c.toString(parser, true)+":"+trans);
		}
	}

	@NotNull
	protected NoViableAltException noViableAlt(@NotNull TokenStream input,
											@NotNull ParserRuleContext outerContext,
											@NotNull ATNConfigSet configs,
											int startIndex)
	{
		return new NoViableAltException(parser, input,
											input.get(startIndex),
											input.LT(1),
											configs, outerContext);
	}

	protected int getUniqueAlt(@NotNull Collection<ATNConfig> configs) {
		int alt = ATN.INVALID_ALT_NUMBER;
		for (ATNConfig c : configs) {
			if ( alt == ATN.INVALID_ALT_NUMBER ) {
				alt = c.getAlt(); // found first alt
			}
			else if ( c.getAlt()!=alt ) {
				return ATN.INVALID_ALT_NUMBER;
			}
		}
		return alt;
	}

	protected boolean configWithAltAtStopState(@NotNull Collection<ATNConfig> configs, int alt) {
		for (ATNConfig c : configs) {
			if ( c.getAlt() == alt ) {
				if ( c.getState() instanceof RuleStopState ) {
					return true;
				}
			}
		}
		return false;
	}

	@NotNull
	protected DFAState addDFAEdge(@NotNull DFA dfa,
								  @NotNull DFAState fromState,
								  int t,
								  IntegerList contextTransitions,
								  @NotNull ATNConfigSet toConfigs,
								  PredictionContextCache contextCache)
	{
		assert contextTransitions == null || contextTransitions.isEmpty() || dfa.isContextSensitive();

		DFAState from = fromState;
		DFAState to = addDFAState(dfa, toConfigs, contextCache);

		if (contextTransitions != null) {
			for (int context : contextTransitions.toArray()) {
				if (context == PredictionContext.EMPTY_FULL_STATE_KEY) {
					if (from.configs.isOutermostConfigSet()) {
						continue;
					}
				}

				from.setContextSensitive(atn);
				from.setContextSymbol(t);
				DFAState next = from.getContextTarget(context);
				if (next != null) {
					from = next;
					continue;
				}

				next = addDFAContextState(dfa, from.configs, context, contextCache);
				assert context != PredictionContext.EMPTY_FULL_STATE_KEY || next.configs.isOutermostConfigSet();
				from.setContextTarget(context, next);
				from = next;
			}
		}

        if ( debug ) System.out.println("EDGE "+from+" -> "+to+" upon "+getTokenName(t));
		addDFAEdge(from, t, to);
		if ( debug ) System.out.println("DFA=\n"+dfa.toString(parser!=null?parser.getTokenNames():null, parser!=null?parser.getRuleNames():null));
		return to;
	}

	protected void addDFAEdge(@Nullable DFAState p, int t, @Nullable DFAState q) {
		if ( p!=null ) {
			p.setTarget(t, q);
		}
	}

	/** See comment on LexerInterpreter.addDFAState. */
	@NotNull
	protected DFAState addDFAContextState(@NotNull DFA dfa, @NotNull ATNConfigSet configs, int returnContext, PredictionContextCache contextCache) {
		if (returnContext != PredictionContext.EMPTY_FULL_STATE_KEY) {
			ATNConfigSet contextConfigs = new ATNConfigSet();
			for (ATNConfig config : configs) {
				contextConfigs.add(config.appendContext(returnContext, contextCache));
			}

			return addDFAState(dfa, contextConfigs, contextCache);
		}
		else {
			assert !configs.isOutermostConfigSet() : "Shouldn't be adding a duplicate edge.";
			configs = configs.clone(true);
			configs.setOutermostConfigSet(true);
			return addDFAState(dfa, configs, contextCache);
		}
	}

	/** See comment on LexerInterpreter.addDFAState. */
	@NotNull
	protected DFAState addDFAState(@NotNull DFA dfa, @NotNull ATNConfigSet configs, PredictionContextCache contextCache) {
		final boolean enableDfa = enable_global_context_dfa || !configs.isOutermostConfigSet();
		if (enableDfa) {
			if (!configs.isReadOnly()) {
				configs.optimizeConfigs(this);
			}

			DFAState proposed = createDFAState(configs);
			DFAState existing = dfa.states.get(proposed);
			if ( existing!=null ) return existing;
		}

		if (!configs.isReadOnly()) {
			if (configs.getConflictingAlts() == null) {
				configs.setConflictingAlts(isConflicted(configs, contextCache));
				if (optimize_hidden_conflicted_configs && configs.getConflictingAlts() != null) {
					int size = configs.size();
					configs.stripHiddenConfigs();
					if (enableDfa && configs.size() < size) {
						DFAState proposed = createDFAState(configs);
						DFAState existing = dfa.states.get(proposed);
						if ( existing!=null ) return existing;
					}
				}
			}
		}

		DFAState newState = createDFAState(configs.clone(true));
		DecisionState decisionState = atn.getDecisionState(dfa.decision);
		int predictedAlt = getUniqueAlt(configs);
		if ( predictedAlt!=ATN.INVALID_ALT_NUMBER ) {
			newState.isAcceptState = true;
			newState.prediction = predictedAlt;
		} else if (configs.getConflictingAlts() != null) {
			newState.isAcceptState = true;
			newState.prediction = resolveToMinAlt(newState, newState.configs.getConflictingAlts());
		}

		if (newState.isAcceptState && configs.hasSemanticContext()) {
			predicateDFAState(newState, configs, decisionState.getNumberOfTransitions());
		}

		if (!enableDfa) {
			return newState;
		}

		DFAState added = dfa.addState(newState);
        if ( debug && added == newState ) System.out.println("adding new DFA state: "+newState);
		return added;
	}

	@NotNull
	protected DFAState createDFAState(@NotNull ATNConfigSet configs) {
		return new DFAState(configs, -1, atn.maxTokenType);
	}

	protected void reportAttemptingFullContext(@NotNull DFA dfa, @Nullable BitSet conflictingAlts, @NotNull SimulatorState conflictState, int startIndex, int stopIndex) {
        if ( debug || retry_debug ) {
			Interval interval = Interval.of(startIndex, stopIndex);
            System.out.println("reportAttemptingFullContext decision="+dfa.decision+":"+conflictState.s0.configs+
                               ", input="+parser.getInputStream().getText(interval));
        }
        if ( parser!=null ) parser.getErrorListenerDispatch().reportAttemptingFullContext(parser, dfa, startIndex, stopIndex, conflictingAlts, conflictState);
    }

	protected void reportContextSensitivity(@NotNull DFA dfa, int prediction, @NotNull SimulatorState acceptState, int startIndex, int stopIndex) {
        if ( debug || retry_debug ) {
			Interval interval = Interval.of(startIndex, stopIndex);
            System.out.println("reportContextSensitivity decision="+dfa.decision+":"+acceptState.s0.configs+
                               ", input="+parser.getInputStream().getText(interval));
        }
        if ( parser!=null ) parser.getErrorListenerDispatch().reportContextSensitivity(parser, dfa, startIndex, stopIndex, prediction, acceptState);
    }

    /** If context sensitive parsing, we know it's ambiguity not conflict */
    protected void reportAmbiguity(@NotNull DFA dfa, DFAState D, int startIndex, int stopIndex,
								   boolean exact,
								   @Nullable BitSet ambigAlts,
								   @NotNull ATNConfigSet configs)
	{
		if ( debug || retry_debug ) {
//			ParserATNPathFinder finder = new ParserATNPathFinder(parser, atn);
//			int i = 1;
//			for (Transition t : dfa.atnStartState.transitions) {
//				System.out.println("ALT "+i+"=");
//				System.out.println(startIndex+".."+stopIndex+", len(input)="+parser.getInputStream().size());
//				TraceTree path = finder.trace(t.target, parser.getContext(), (TokenStream)parser.getInputStream(),
//											  startIndex, stopIndex);
//				if ( path!=null ) {
//					System.out.println("path = "+path.toStringTree());
//					for (TraceTree leaf : path.leaves) {
//						List<ATNState> states = path.getPathToNode(leaf);
//						System.out.println("states="+states);
//					}
//				}
//				i++;
//			}
			Interval interval = Interval.of(startIndex, stopIndex);
			System.out.println("reportAmbiguity "+
							   ambigAlts+":"+configs+
                               ", input="+parser.getInputStream().getText(interval));
        }
        if ( parser!=null ) parser.getErrorListenerDispatch().reportAmbiguity(parser, dfa, startIndex, stopIndex,
																			  exact, ambigAlts, configs);
    }

	protected final int getReturnState(RuleContext context) {
		if (context.isEmpty()) {
			return PredictionContext.EMPTY_FULL_STATE_KEY;
		}

		ATNState state = atn.states.get(context.invokingState);
		RuleTransition transition = (RuleTransition)state.transition(0);
		return transition.followState.stateNumber;
	}

	protected final ParserRuleContext skipTailCalls(ParserRuleContext context) {
		if (!optimize_tail_calls) {
			return context;
		}

		while (!context.isEmpty()) {
			ATNState state = atn.states.get(context.invokingState);
			assert state.getNumberOfTransitions() == 1 && state.transition(0).getSerializationType() == Transition.RULE;
			RuleTransition transition = (RuleTransition)state.transition(0);
			if (!transition.tailCall) {
				break;
			}

			context = context.getParent();
		}

		return context;
	}

}<|MERGE_RESOLUTION|>--- conflicted
+++ resolved
@@ -1004,7 +1004,8 @@
 			 * operation on the intermediate set to compute its initial value.
 			 */
 			final boolean collectPredicates = false;
-			closure(reachIntermediate, reach, collectPredicates, hasMoreContext, contextCache);
+			boolean treatEofAsEpsilon = t == Token.EOF;
+			closure(reachIntermediate, reach, collectPredicates, hasMoreContext, contextCache, treatEofAsEpsilon);
 			stepIntoGlobal = reach.getDipsIntoOuterContext();
 
 			if (t == IntStream.EOF) {
@@ -1186,7 +1187,7 @@
 			}
 
 			final boolean collectPredicates = true;
-			closure(reachIntermediate, configs, collectPredicates, hasMoreContext, contextCache);
+			closure(reachIntermediate, configs, collectPredicates, hasMoreContext, contextCache, false);
 			boolean stepIntoGlobal = configs.getDipsIntoOuterContext();
 
 			DFAState next;
@@ -1225,20 +1226,8 @@
 					configs = applyPrecedenceFilter(configs, globalContext, contextCache);
 				}
 
-<<<<<<< HEAD
 				next = addDFAState(dfa, configs, contextCache);
 				s0.setContextTarget(previousContext, next);
-=======
-		/* If the reach set could not be trivially determined, perform a closure
-		 * operation on the intermediate set to compute its initial value.
-		 */
-		if (reach == null) {
-			reach = new ATNConfigSet(fullCtx);
-			Set<ATNConfig> closureBusy = new HashSet<ATNConfig>();
-			boolean treatEofAsEpsilon = t == Token.EOF;
-			for (ATNConfig c : intermediate) {
-				closure(c, reach, closureBusy, false, fullCtx, treatEofAsEpsilon);
->>>>>>> 8e8a2dc3
 			}
 
 			s0 = next;
@@ -1264,24 +1253,7 @@
 				initialContext = initialContext.appendContext(nextContextElement, contextCache);
 			}
 
-<<<<<<< HEAD
 			previousContext = nextContextElement;
-=======
-	@NotNull
-	protected ATNConfigSet computeStartState(@NotNull ATNState p,
-										  @Nullable RuleContext ctx,
-										  boolean fullCtx)
-	{
-		// always at least the implicit call to start rule
-		PredictionContext initialContext = PredictionContext.fromRuleContext(atn, ctx);
-		ATNConfigSet configs = new ATNConfigSet(fullCtx);
-
-		for (int i=0; i<p.getNumberOfTransitions(); i++) {
-			ATNState target = p.transition(i).target;
-			ATNConfig c = new ATNConfig(target, i+1, initialContext);
-			Set<ATNConfig> closureBusy = new HashSet<ATNConfig>();
-			closure(c, configs, closureBusy, true, fullCtx, false);
->>>>>>> 8e8a2dc3
 		}
 
 		return new SimulatorState(globalContext, s0, useContext, remainingGlobalContext);
@@ -1538,9 +1510,9 @@
 	protected void closure(ATNConfigSet sourceConfigs,
 						   @NotNull ATNConfigSet configs,
 						   boolean collectPredicates,
-<<<<<<< HEAD
 						   boolean hasMoreContext,
-						   @Nullable PredictionContextCache contextCache)
+						   @Nullable PredictionContextCache contextCache,
+						   boolean treatEofAsEpsilon)
 	{
 		if (contextCache == null) {
 			contextCache = PredictionContextCache.UNCACHED;
@@ -1551,7 +1523,7 @@
 		while (currentConfigs.size() > 0) {
 			ATNConfigSet intermediate = new ATNConfigSet();
 			for (ATNConfig config : currentConfigs) {
-				closure(config, configs, intermediate, closureBusy, collectPredicates, hasMoreContext, contextCache, 0);
+				closure(config, configs, intermediate, closureBusy, collectPredicates, hasMoreContext, contextCache, 0, treatEofAsEpsilon);
 			}
 
 			currentConfigs = intermediate;
@@ -1565,32 +1537,13 @@
 						   boolean collectPredicates,
 						   boolean hasMoreContexts,
 						   @NotNull PredictionContextCache contextCache,
-						   int depth)
-=======
-						   boolean fullCtx,
+						   int depth,
 						   boolean treatEofAsEpsilon)
 	{
-		final int initialDepth = 0;
-		closureCheckingStopState(config, configs, closureBusy, collectPredicates,
-								 fullCtx,
-								 initialDepth, treatEofAsEpsilon);
-		assert !fullCtx || !configs.dipsIntoOuterContext;
-	}
-
-	protected void closureCheckingStopState(@NotNull ATNConfig config,
-											@NotNull ATNConfigSet configs,
-											@NotNull Set<ATNConfig> closureBusy,
-											boolean collectPredicates,
-											boolean fullCtx,
-											int depth,
-											boolean treatEofAsEpsilon)
->>>>>>> 8e8a2dc3
-	{
 		if ( debug ) System.out.println("closure("+config.toString(parser,true)+")");
 
 		if ( config.getState() instanceof RuleStopState ) {
 			// We hit rule end. If we have context info, use it
-<<<<<<< HEAD
 			if ( !config.getContext().isEmpty() ) {
 				boolean hasEmpty = config.getContext().hasEmpty();
 				int nonEmptySize = config.getContext().size() - (hasEmpty ? 1 : 0);
@@ -1598,40 +1551,12 @@
 					PredictionContext newContext = config.getContext().getParent(i); // "pop" return state
 					ATNState returnState = atn.states.get(config.getContext().getReturnState(i));
 					ATNConfig c = ATNConfig.create(returnState, config.getAlt(), newContext, config.getSemanticContext());
-=======
-			// run thru all possible stack tops in ctx
-			if ( !config.context.isEmpty() ) {
-				for (int i = 0; i < config.context.size(); i++) {
-					if ( config.context.getReturnState(i)==PredictionContext.EMPTY_RETURN_STATE ) {
-						if (fullCtx) {
-							configs.add(new ATNConfig(config, config.state, PredictionContext.EMPTY), mergeCache);
-							continue;
-						}
-						else {
-							// we have no context info, just chase follow links (if greedy)
-							if ( debug ) System.out.println("FALLING off rule "+
-															getRuleName(config.state.ruleIndex));
-							closure_(config, configs, closureBusy, collectPredicates,
-									 fullCtx, depth, treatEofAsEpsilon);
-						}
-						continue;
-					}
-					ATNState returnState = atn.states.get(config.context.getReturnState(i));
-					PredictionContext newContext = config.context.getParent(i); // "pop" return state
-					ATNConfig c = new ATNConfig(returnState, config.alt, newContext,
-												config.semanticContext);
->>>>>>> 8e8a2dc3
 					// While we have context to pop back from, we may have
 					// gotten that context AFTER having fallen off a rule.
 					// Make sure we track that we are now out of context.
 					c.setOuterContextDepth(config.getOuterContextDepth());
 					assert depth > Integer.MIN_VALUE;
-<<<<<<< HEAD
-					closure(c, configs, intermediate, closureBusy, collectPredicates, hasMoreContexts, contextCache, depth - 1);
-=======
-					closureCheckingStopState(c, configs, closureBusy, collectPredicates,
-											 fullCtx, depth - 1, treatEofAsEpsilon);
->>>>>>> 8e8a2dc3
+					closure(c, configs, intermediate, closureBusy, collectPredicates, hasMoreContexts, contextCache, depth - 1, treatEofAsEpsilon);
 				}
 
 				if (!hasEmpty || !hasMoreContexts) {
@@ -1656,46 +1581,20 @@
 			}
 		}
 
-<<<<<<< HEAD
 		ATNState p = config.getState();
 		// optimization
 		if ( !p.onlyHasEpsilonTransitions() ) {
             configs.add(config, contextCache);
-            if ( debug ) System.out.println("added config "+configs);
-=======
-		closure_(config, configs, closureBusy, collectPredicates,
-				 fullCtx, depth, treatEofAsEpsilon);
-	}
-
-	/** Do the actual work of walking epsilon edges */
-	protected void closure_(@NotNull ATNConfig config,
-							@NotNull ATNConfigSet configs,
-							@NotNull Set<ATNConfig> closureBusy,
-							boolean collectPredicates,
-							boolean fullCtx,
-							int depth,
-							boolean treatEofAsEpsilon)
-	{
-		ATNState p = config.state;
-		// optimization
-		if ( !p.onlyHasEpsilonTransitions() ) {
-            configs.add(config, mergeCache);
 			// make sure to not return here, because EOF transitions can act as
 			// both epsilon transitions and non-epsilon transitions.
-//            if ( debug ) System.out.println("added config "+configs);
->>>>>>> 8e8a2dc3
+            if ( debug ) System.out.println("added config "+configs);
         }
 
         for (int i=0; i<p.getNumberOfOptimizedTransitions(); i++) {
             Transition t = p.getOptimizedTransition(i);
             boolean continueCollecting =
 				!(t instanceof ActionTransition) && collectPredicates;
-<<<<<<< HEAD
-            ATNConfig c = getEpsilonTarget(config, t, continueCollecting, depth == 0, contextCache);
-=======
-			ATNConfig c = getEpsilonTarget(config, t, continueCollecting,
-										   depth == 0, fullCtx, treatEofAsEpsilon);
->>>>>>> 8e8a2dc3
+            ATNConfig c = getEpsilonTarget(config, t, continueCollecting, depth == 0, contextCache, treatEofAsEpsilon);
 			if ( c!=null ) {
 				if (t instanceof RuleTransition) {
 					if (intermediate != null && !collectPredicates) {
@@ -1744,12 +1643,7 @@
 					}
 				}
 
-<<<<<<< HEAD
-				closure(c, configs, intermediate, closureBusy, continueCollecting, hasMoreContexts, contextCache, newDepth);
-=======
-				closureCheckingStopState(c, configs, closureBusy, continueCollecting,
-										 fullCtx, newDepth, treatEofAsEpsilon);
->>>>>>> 8e8a2dc3
+				closure(c, configs, intermediate, closureBusy, continueCollecting, hasMoreContexts, contextCache, newDepth, treatEofAsEpsilon);
 			}
 		}
 	}
@@ -1761,17 +1655,7 @@
 	}
 
 	@Nullable
-<<<<<<< HEAD
-	protected ATNConfig getEpsilonTarget(@NotNull ATNConfig config, @NotNull Transition t, boolean collectPredicates, boolean inContext, PredictionContextCache contextCache) {
-=======
-	protected ATNConfig getEpsilonTarget(@NotNull ATNConfig config,
-									  @NotNull Transition t,
-									  boolean collectPredicates,
-									  boolean inContext,
-									  boolean fullCtx,
-									  boolean treatEofAsEpsilon)
-	{
->>>>>>> 8e8a2dc3
+	protected ATNConfig getEpsilonTarget(@NotNull ATNConfig config, @NotNull Transition t, boolean collectPredicates, boolean inContext, PredictionContextCache contextCache, boolean treatEofAsEpsilon) {
 		switch (t.getSerializationType()) {
 		case Transition.RULE:
 			return ruleTransition(config, (RuleTransition)t, contextCache);
