/*
 * [The "BSD license"]
 *  Copyright (c) 2012 Terence Parr
 *  Copyright (c) 2012 Sam Harwell
 *  All rights reserved.
 *
 *  Redistribution and use in source and binary forms, with or without
 *  modification, are permitted provided that the following conditions
 *  are met:
 *
 *  1. Redistributions of source code must retain the above copyright
 *     notice, this list of conditions and the following disclaimer.
 *  2. Redistributions in binary form must reproduce the above copyright
 *     notice, this list of conditions and the following disclaimer in the
 *     documentation and/or other materials provided with the distribution.
 *  3. The name of the author may not be used to endorse or promote products
 *     derived from this software without specific prior written permission.
 *
 *  THIS SOFTWARE IS PROVIDED BY THE AUTHOR ``AS IS'' AND ANY EXPRESS OR
 *  IMPLIED WARRANTIES, INCLUDING, BUT NOT LIMITED TO, THE IMPLIED WARRANTIES
 *  OF MERCHANTABILITY AND FITNESS FOR A PARTICULAR PURPOSE ARE DISCLAIMED.
 *  IN NO EVENT SHALL THE AUTHOR BE LIABLE FOR ANY DIRECT, INDIRECT,
 *  INCIDENTAL, SPECIAL, EXEMPLARY, OR CONSEQUENTIAL DAMAGES (INCLUDING, BUT
 *  NOT LIMITED TO, PROCUREMENT OF SUBSTITUTE GOODS OR SERVICES; LOSS OF USE,
 *  DATA, OR PROFITS; OR BUSINESS INTERRUPTION) HOWEVER CAUSED AND ON ANY
 *  THEORY OF LIABILITY, WHETHER IN CONTRACT, STRICT LIABILITY, OR TORT
 *  (INCLUDING NEGLIGENCE OR OTHERWISE) ARISING IN ANY WAY OUT OF THE USE OF
 *  THIS SOFTWARE, EVEN IF ADVISED OF THE POSSIBILITY OF SUCH DAMAGE.
 */

package org.antlr.v4.runtime.atn;

import org.antlr.v4.runtime.Recognizer;
import org.antlr.v4.runtime.RuleContext;
<<<<<<< HEAD
import org.antlr.v4.runtime.misc.AbstractEqualityComparator;
import org.antlr.v4.runtime.misc.FlexibleHashMap;
=======
import org.antlr.v4.runtime.misc.DoubleKeyMap;
import org.antlr.v4.runtime.misc.MurmurHash;
>>>>>>> ac7cc7da
import org.antlr.v4.runtime.misc.NotNull;

import java.util.ArrayList;
import java.util.Arrays;
import java.util.List;
import java.util.concurrent.ConcurrentMap;

public abstract class PredictionContext {
	@NotNull
	public static final PredictionContext EMPTY_LOCAL = EmptyPredictionContext.LOCAL_CONTEXT;
	@NotNull
	public static final PredictionContext EMPTY_FULL = EmptyPredictionContext.FULL_CONTEXT;

	public static final int EMPTY_LOCAL_STATE_KEY = Integer.MIN_VALUE;
	public static final int EMPTY_FULL_STATE_KEY = Integer.MAX_VALUE;

	private static final int INITIAL_HASH = 1;
<<<<<<< HEAD
	private static final int HASH_MULTIPLIER = 31;

	/**
	 * Stores the computed hash code of this PredictionContext. The hash code is
	 * computed in parts to match the following reference algorithm.
	 *
	 * <pre>
	 *  private int referenceHashCode() {
	 *  	int returnStateHashCode = {@link #INITIAL_HASH INITIAL_HASH};
	 *  	for (int i = 0; i &lt; size(); i++) {
	 *  		returnStateHashCode = returnStateHashCode * {@link #HASH_MULTIPLIER HASH_MULTIPLIER} ^ getReturnState(i);
	 *  	}
	 *
	 *  	int parentHashCode = INITIAL_HASH;
	 *  	for (int i = 0; i &lt; size(); i++) {
	 *  		parentHashCode = parentHashCode * HASH_MULTIPLIER ^ getParent(i).hashCode();
	 *  	}
	 *
	 *  	int hashCode = INITIAL_HASH;
	 *  	hashCode = hashCode * HASH_MULTIPLIER ^ parentHashCode;
	 *  	hashCode = hashCode * HASH_MULTIPLIER ^ returnStateHashCode;
	 *  	return hashCode;
	 *  }
	 * </pre>
	 */
	private final int cachedHashCode;
=======

	public static int globalNodeCount = 0;
	public final int id = globalNodeCount++;

	/**
	 * Stores the computed hash code of this {@link PredictionContext}. The hash
	 * code is computed in parts to match the following reference algorithm.
	 *
	 * <pre>
	 *  private int referenceHashCode() {
	 *      int hash = {@link MurmurHash#initialize}({@link #INITIAL_HASH});
	 *
	 *      for (int i = 0; i < {@link #size()}; i++) {
	 *          hash = {@link MurmurHash#update}(hash, {@link #getParent}(i));
	 *      }
	 *
	 *      for (int i = 0; i < {@link #size()}; i++) {
	 *          hash = {@link MurmurHash#update}(hash, {@link #getReturnState}(i));
	 *      }
	 *
	 *      hash = {@link MurmurHash#finish}(hash, 2 * {@link #size()});
	 *      return hash;
	 *  }
	 * </pre>
	 */
	public final int cachedHashCode;
>>>>>>> ac7cc7da

	protected PredictionContext(int cachedHashCode) {
		this.cachedHashCode = cachedHashCode;
	}

	protected static int calculateEmptyParentHashCode() {
		return INITIAL_HASH;
	}

	protected static int calculateParentHashCode(PredictionContext parent) {
		return INITIAL_HASH * HASH_MULTIPLIER ^ parent.hashCode();
	}

	protected static int calculateParentHashCode(PredictionContext[] parents) {
		int hashCode = INITIAL_HASH;
		for (PredictionContext context : parents) {
			hashCode = hashCode * HASH_MULTIPLIER ^ context.hashCode();
		}

		return hashCode;
	}

	protected static int calculateEmptyReturnStateHashCode() {
		return INITIAL_HASH;
	}

	protected static int calculateReturnStateHashCode(int returnState) {
		return INITIAL_HASH * HASH_MULTIPLIER ^ returnState;
	}

	protected static int calculateReturnStatesHashCode(int[] returnStates) {
		int hashCode = INITIAL_HASH;
		for (int state : returnStates) {
			hashCode = hashCode * HASH_MULTIPLIER ^ state;
		}

		return hashCode;
	}

	protected static int calculateHashCode(int parentHashCode, int returnStateHashCode) {
		return (INITIAL_HASH * HASH_MULTIPLIER ^ parentHashCode) * HASH_MULTIPLIER ^ returnStateHashCode;
	}

	public abstract int size();

	public abstract int getReturnState(int index);

	public abstract int findReturnState(int returnState);

	@NotNull
	public abstract PredictionContext getParent(int index);

	protected abstract PredictionContext addEmptyContext();

<<<<<<< HEAD
	protected abstract PredictionContext removeEmptyContext();

	public static PredictionContext fromRuleContext(@NotNull ATN atn, @NotNull RuleContext<?> outerContext) {
		return fromRuleContext(atn, outerContext, true);
=======
	@Override
	public final int hashCode() {
		return cachedHashCode;
	}

	@Override
	public abstract boolean equals(Object obj);

	protected static int calculateEmptyHashCode() {
		int hash = MurmurHash.initialize(INITIAL_HASH);
		hash = MurmurHash.finish(hash, 0);
		return hash;
	}

	protected static int calculateHashCode(PredictionContext parent, int returnState) {
		int hash = MurmurHash.initialize(INITIAL_HASH);
		hash = MurmurHash.update(hash, parent);
		hash = MurmurHash.update(hash, returnState);
		hash = MurmurHash.finish(hash, 2);
		return hash;
	}

	protected static int calculateHashCode(PredictionContext[] parents, int[] returnStates) {
		int hash = MurmurHash.initialize(INITIAL_HASH);

		for (PredictionContext parent : parents) {
			hash = MurmurHash.update(hash, parent);
		}

		for (int returnState : returnStates) {
			hash = MurmurHash.update(hash, returnState);
		}

		hash = MurmurHash.finish(hash, 2 * parents.length);
		return hash;
>>>>>>> ac7cc7da
	}

	public static PredictionContext fromRuleContext(@NotNull ATN atn, @NotNull RuleContext<?> outerContext, boolean fullContext) {
		if (outerContext.isEmpty()) {
			return fullContext ? EMPTY_FULL : EMPTY_LOCAL;
		}

		PredictionContext parent;
		if (outerContext.parent != null) {
			parent = PredictionContext.fromRuleContext(atn, outerContext.parent, fullContext);
		} else {
			parent = fullContext ? EMPTY_FULL : EMPTY_LOCAL;
		}

		ATNState state = atn.states.get(outerContext.invokingState);
		RuleTransition transition = (RuleTransition)state.transition(0);
		return parent.getChild(transition.followState.stateNumber);
	}

	private static PredictionContext addEmptyContext(PredictionContext context) {
		return context.addEmptyContext();
	}

	private static PredictionContext removeEmptyContext(PredictionContext context) {
		return context.removeEmptyContext();
	}

	public static PredictionContext join(PredictionContext context0, PredictionContext context1) {
		return join(context0, context1, PredictionContextCache.UNCACHED);
	}

	/*package*/ static PredictionContext join(@NotNull final PredictionContext context0, @NotNull final PredictionContext context1, @NotNull PredictionContextCache contextCache) {
		if (context0 == context1) {
			return context0;
		}

		if (context0.isEmpty()) {
			return isEmptyLocal(context0) ? context0 : addEmptyContext(context1);
		} else if (context1.isEmpty()) {
			return isEmptyLocal(context1) ? context1 : addEmptyContext(context0);
		}

		final int context0size = context0.size();
		final int context1size = context1.size();
		if (context0size == 1 && context1size == 1 && context0.getReturnState(0) == context1.getReturnState(0)) {
			PredictionContext merged = contextCache.join(context0.getParent(0), context1.getParent(0));
			if (merged == context0.getParent(0)) {
				return context0;
			} else if (merged == context1.getParent(0)) {
				return context1;
			} else {
				return merged.getChild(context0.getReturnState(0));
			}
		}

		int count = 0;
		PredictionContext[] parentsList = new PredictionContext[context0size + context1size];
		int[] returnStatesList = new int[parentsList.length];
		int leftIndex = 0;
		int rightIndex = 0;
		boolean canReturnLeft = true;
		boolean canReturnRight = true;
		while (leftIndex < context0size && rightIndex < context1size) {
			if (context0.getReturnState(leftIndex) == context1.getReturnState(rightIndex)) {
				parentsList[count] = contextCache.join(context0.getParent(leftIndex), context1.getParent(rightIndex));
				returnStatesList[count] = context0.getReturnState(leftIndex);
				canReturnLeft = canReturnLeft && parentsList[count] == context0.getParent(leftIndex);
				canReturnRight = canReturnRight && parentsList[count] == context1.getParent(rightIndex);
				leftIndex++;
				rightIndex++;
			}
			else if (context0.getReturnState(leftIndex) < context1.getReturnState(rightIndex)) {
				parentsList[count] = context0.getParent(leftIndex);
				returnStatesList[count] = context0.getReturnState(leftIndex);
				canReturnRight = false;
				leftIndex++;
			}
			else {
				assert context1.getReturnState(rightIndex) < context0.getReturnState(leftIndex);
				parentsList[count] = context1.getParent(rightIndex);
				returnStatesList[count] = context1.getReturnState(rightIndex);
				canReturnLeft = false;
				rightIndex++;
			}

			count++;
		}

		while (leftIndex < context0size) {
			parentsList[count] = context0.getParent(leftIndex);
			returnStatesList[count] = context0.getReturnState(leftIndex);
			leftIndex++;
			canReturnRight = false;
			count++;
		}

		while (rightIndex < context1size) {
			parentsList[count] = context1.getParent(rightIndex);
			returnStatesList[count] = context1.getReturnState(rightIndex);
			rightIndex++;
			canReturnLeft = false;
			count++;
		}

		if (canReturnLeft) {
			return context0;
		}
		else if (canReturnRight) {
			return context1;
		}

		if (count < parentsList.length) {
			parentsList = Arrays.copyOf(parentsList, count);
			returnStatesList = Arrays.copyOf(returnStatesList, count);
		}

		if (parentsList.length == 0) {
			// if one of them was EMPTY_LOCAL, it would be empty and handled at the beginning of the method
			return EMPTY_FULL;
		}
		else if (parentsList.length == 1) {
			return new SingletonPredictionContext(parentsList[0], returnStatesList[0]);
		}
		else {
			return new ArrayPredictionContext(parentsList, returnStatesList);
		}
	}

	public static boolean isEmptyLocal(PredictionContext context) {
		return context == EMPTY_LOCAL;
	}

	public static PredictionContext getCachedContext(
		@NotNull PredictionContext context,
		@NotNull ConcurrentMap<PredictionContext, PredictionContext> contextCache,
		@NotNull PredictionContext.IdentityHashMap visited) {
		if (context.isEmpty()) {
			return context;
		}

		PredictionContext existing = visited.get(context);
		if (existing != null) {
			return existing;
		}

		existing = contextCache.get(context);
		if (existing != null) {
			visited.put(context, existing);
			return existing;
		}

		boolean changed = false;
		PredictionContext[] parents = new PredictionContext[context.size()];
		for (int i = 0; i < parents.length; i++) {
			PredictionContext parent = getCachedContext(context.getParent(i), contextCache, visited);
			if (changed || parent != context.getParent(i)) {
				if (!changed) {
					parents = new PredictionContext[context.size()];
					for (int j = 0; j < context.size(); j++) {
						parents[j] = context.getParent(j);
					}

					changed = true;
				}

				parents[i] = parent;
			}
		}

		if (!changed) {
			existing = contextCache.putIfAbsent(context, context);
			visited.put(context, existing != null ? existing : context);
			return context;
		}

		// We know parents.length>0 because context.isEmpty() is checked at the beginning of the method.
		PredictionContext updated;
		if (parents.length == 1) {
			updated = new SingletonPredictionContext(parents[0], context.getReturnState(0));
		}
		else {
			ArrayPredictionContext arrayPredictionContext = (ArrayPredictionContext)context;
			updated = new ArrayPredictionContext(parents, arrayPredictionContext.returnStates, context.cachedHashCode);
		}

		existing = contextCache.putIfAbsent(updated, updated);
		visited.put(updated, existing != null ? existing : updated);
		visited.put(context, existing != null ? existing : updated);

		return updated;
	}

	public PredictionContext appendContext(int returnContext, PredictionContextCache contextCache) {
		return appendContext(PredictionContext.EMPTY_FULL.getChild(returnContext), contextCache);
	}

	public abstract PredictionContext appendContext(PredictionContext suffix, PredictionContextCache contextCache);

	public PredictionContext getChild(int returnState) {
		return new SingletonPredictionContext(this, returnState);
	}

	public abstract boolean isEmpty();

	public abstract boolean hasEmpty();

	@Override
	public final int hashCode() {
		return cachedHashCode;
	}

	@Override
	public abstract boolean equals(Object o);

	//@Override
	//public String toString() {
	//	return toString(null, Integer.MAX_VALUE);
	//}

	public String[] toStrings(Recognizer<?, ?> recognizer, int currentState) {
		return toStrings(recognizer, PredictionContext.EMPTY_FULL, currentState);
	}

	public String[] toStrings(Recognizer<?, ?> recognizer, PredictionContext stop, int currentState) {
		List<String> result = new ArrayList<String>();

		outer:
		for (int perm = 0; ; perm++) {
			int offset = 0;
			boolean last = true;
			PredictionContext p = this;
			int stateNumber = currentState;
			StringBuilder localBuffer = new StringBuilder();
			localBuffer.append("[");
			while ( !p.isEmpty() && p != stop ) {
				int index = 0;
				if (p.size() > 0) {
					int bits = 1;
					while ((1 << bits) < p.size()) {
						bits++;
					}

					int mask = (1 << bits) - 1;
					index = (perm >> offset) & mask;
					last &= index >= p.size() - 1;
					if (index >= p.size()) {
						continue outer;
					}
					offset += bits;
				}

				if ( recognizer!=null ) {
					if (localBuffer.length() > 1) {
						// first char is '[', if more than that this isn't the first rule
						localBuffer.append(' ');
					}

					ATN atn = recognizer.getATN();
					ATNState s = atn.states.get(stateNumber);
					String ruleName = recognizer.getRuleNames()[s.ruleIndex];
					localBuffer.append(ruleName);
				}
				else if ( p.getReturnState(index)!=EMPTY_FULL_STATE_KEY ) {
					if ( !p.isEmpty() ) {
						if (localBuffer.length() > 1) {
							// first char is '[', if more than that this isn't the first rule
							localBuffer.append(' ');
						}

						localBuffer.append(p.getReturnState(index));
					}
				}
				stateNumber = p.getReturnState(index);
				p = p.getParent(index);
			}
			localBuffer.append("]");
			result.add(localBuffer.toString());

			if (last) {
				break;
			}
		}

		return result.toArray(new String[result.size()]);
	}

	public static final class IdentityHashMap extends FlexibleHashMap<PredictionContext, PredictionContext> {

		public IdentityHashMap() {
			super(IdentityEqualityComparator.INSTANCE);
		}
	}

	public static final class IdentityEqualityComparator extends AbstractEqualityComparator<PredictionContext> {
		public static final IdentityEqualityComparator INSTANCE = new IdentityEqualityComparator();

		private IdentityEqualityComparator() {
		}

		@Override
		public int hashCode(PredictionContext obj) {
			return obj.hashCode();
		}

		@Override
		public boolean equals(PredictionContext a, PredictionContext b) {
			return a == b;
		}
	}
}<|MERGE_RESOLUTION|>--- conflicted
+++ resolved
@@ -32,13 +32,9 @@
 
 import org.antlr.v4.runtime.Recognizer;
 import org.antlr.v4.runtime.RuleContext;
-<<<<<<< HEAD
 import org.antlr.v4.runtime.misc.AbstractEqualityComparator;
 import org.antlr.v4.runtime.misc.FlexibleHashMap;
-=======
-import org.antlr.v4.runtime.misc.DoubleKeyMap;
 import org.antlr.v4.runtime.misc.MurmurHash;
->>>>>>> ac7cc7da
 import org.antlr.v4.runtime.misc.NotNull;
 
 import java.util.ArrayList;
@@ -56,37 +52,6 @@
 	public static final int EMPTY_FULL_STATE_KEY = Integer.MAX_VALUE;
 
 	private static final int INITIAL_HASH = 1;
-<<<<<<< HEAD
-	private static final int HASH_MULTIPLIER = 31;
-
-	/**
-	 * Stores the computed hash code of this PredictionContext. The hash code is
-	 * computed in parts to match the following reference algorithm.
-	 *
-	 * <pre>
-	 *  private int referenceHashCode() {
-	 *  	int returnStateHashCode = {@link #INITIAL_HASH INITIAL_HASH};
-	 *  	for (int i = 0; i &lt; size(); i++) {
-	 *  		returnStateHashCode = returnStateHashCode * {@link #HASH_MULTIPLIER HASH_MULTIPLIER} ^ getReturnState(i);
-	 *  	}
-	 *
-	 *  	int parentHashCode = INITIAL_HASH;
-	 *  	for (int i = 0; i &lt; size(); i++) {
-	 *  		parentHashCode = parentHashCode * HASH_MULTIPLIER ^ getParent(i).hashCode();
-	 *  	}
-	 *
-	 *  	int hashCode = INITIAL_HASH;
-	 *  	hashCode = hashCode * HASH_MULTIPLIER ^ parentHashCode;
-	 *  	hashCode = hashCode * HASH_MULTIPLIER ^ returnStateHashCode;
-	 *  	return hashCode;
-	 *  }
-	 * </pre>
-	 */
-	private final int cachedHashCode;
-=======
-
-	public static int globalNodeCount = 0;
-	public final int id = globalNodeCount++;
 
 	/**
 	 * Stores the computed hash code of this {@link PredictionContext}. The hash
@@ -109,75 +74,11 @@
 	 *  }
 	 * </pre>
 	 */
-	public final int cachedHashCode;
->>>>>>> ac7cc7da
+	private final int cachedHashCode;
 
 	protected PredictionContext(int cachedHashCode) {
 		this.cachedHashCode = cachedHashCode;
 	}
-
-	protected static int calculateEmptyParentHashCode() {
-		return INITIAL_HASH;
-	}
-
-	protected static int calculateParentHashCode(PredictionContext parent) {
-		return INITIAL_HASH * HASH_MULTIPLIER ^ parent.hashCode();
-	}
-
-	protected static int calculateParentHashCode(PredictionContext[] parents) {
-		int hashCode = INITIAL_HASH;
-		for (PredictionContext context : parents) {
-			hashCode = hashCode * HASH_MULTIPLIER ^ context.hashCode();
-		}
-
-		return hashCode;
-	}
-
-	protected static int calculateEmptyReturnStateHashCode() {
-		return INITIAL_HASH;
-	}
-
-	protected static int calculateReturnStateHashCode(int returnState) {
-		return INITIAL_HASH * HASH_MULTIPLIER ^ returnState;
-	}
-
-	protected static int calculateReturnStatesHashCode(int[] returnStates) {
-		int hashCode = INITIAL_HASH;
-		for (int state : returnStates) {
-			hashCode = hashCode * HASH_MULTIPLIER ^ state;
-		}
-
-		return hashCode;
-	}
-
-	protected static int calculateHashCode(int parentHashCode, int returnStateHashCode) {
-		return (INITIAL_HASH * HASH_MULTIPLIER ^ parentHashCode) * HASH_MULTIPLIER ^ returnStateHashCode;
-	}
-
-	public abstract int size();
-
-	public abstract int getReturnState(int index);
-
-	public abstract int findReturnState(int returnState);
-
-	@NotNull
-	public abstract PredictionContext getParent(int index);
-
-	protected abstract PredictionContext addEmptyContext();
-
-<<<<<<< HEAD
-	protected abstract PredictionContext removeEmptyContext();
-
-	public static PredictionContext fromRuleContext(@NotNull ATN atn, @NotNull RuleContext<?> outerContext) {
-		return fromRuleContext(atn, outerContext, true);
-=======
-	@Override
-	public final int hashCode() {
-		return cachedHashCode;
-	}
-
-	@Override
-	public abstract boolean equals(Object obj);
 
 	protected static int calculateEmptyHashCode() {
 		int hash = MurmurHash.initialize(INITIAL_HASH);
@@ -206,7 +107,23 @@
 
 		hash = MurmurHash.finish(hash, 2 * parents.length);
 		return hash;
->>>>>>> ac7cc7da
+	}
+
+	public abstract int size();
+
+	public abstract int getReturnState(int index);
+
+	public abstract int findReturnState(int returnState);
+
+	@NotNull
+	public abstract PredictionContext getParent(int index);
+
+	protected abstract PredictionContext addEmptyContext();
+
+	protected abstract PredictionContext removeEmptyContext();
+
+	public static PredictionContext fromRuleContext(@NotNull ATN atn, @NotNull RuleContext<?> outerContext) {
+		return fromRuleContext(atn, outerContext, true);
 	}
 
 	public static PredictionContext fromRuleContext(@NotNull ATN atn, @NotNull RuleContext<?> outerContext, boolean fullContext) {
