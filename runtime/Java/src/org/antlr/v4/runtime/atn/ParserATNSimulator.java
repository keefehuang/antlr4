/*
 [The "BSD license"]
  Copyright (c) 2011 Terence Parr
  All rights reserved.

  Redistribution and use in source and binary forms, with or without
  modification, are permitted provided that the following conditions
  are met:

  1. Redistributions of source code must retain the above copyright
     notice, this list of conditions and the following disclaimer.
  2. Redistributions in binary form must reproduce the above copyright
     notice, this list of conditions and the following disclaimer in the
     documentation and/or other materials provided with the distribution.
  3. The name of the author may not be used to endorse or promote products
     derived from this software without specific prior written permission.

  THIS SOFTWARE IS PROVIDED BY THE AUTHOR ``AS IS'' AND ANY EXPRESS OR
  IMPLIED WARRANTIES, INCLUDING, BUT NOT LIMITED TO, THE IMPLIED WARRANTIES
  OF MERCHANTABILITY AND FITNESS FOR A PARTICULAR PURPOSE ARE DISCLAIMED.
  IN NO EVENT SHALL THE AUTHOR BE LIABLE FOR ANY DIRECT, INDIRECT,
  INCIDENTAL, SPECIAL, EXEMPLARY, OR CONSEQUENTIAL DAMAGES (INCLUDING, BUT
  NOT LIMITED TO, PROCUREMENT OF SUBSTITUTE GOODS OR SERVICES; LOSS OF USE,
  DATA, OR PROFITS; OR BUSINESS INTERRUPTION) HOWEVER CAUSED AND ON ANY
  THEORY OF LIABILITY, WHETHER IN CONTRACT, STRICT LIABILITY, OR TORT
  (INCLUDING NEGLIGENCE OR OTHERWISE) ARISING IN ANY WAY OUT OF THE USE OF
  THIS SOFTWARE, EVEN IF ADVISED OF THE POSSIBILITY OF SUCH DAMAGE.
 */

package org.antlr.v4.runtime.atn;

import org.antlr.v4.runtime.*;
import org.antlr.v4.runtime.dfa.DFA;
import org.antlr.v4.runtime.dfa.DFAState;
import org.antlr.v4.runtime.misc.IntervalSet;
import org.antlr.v4.runtime.misc.NotNull;
import org.antlr.v4.runtime.misc.Nullable;
import org.antlr.v4.runtime.misc.Utils;
import org.stringtemplate.v4.misc.MultiMap;

import java.util.*;

/**
 The embodiment of the adaptive LL(*) parsing strategy.

 The basic complexity of the adaptive strategy makes it harder to
 understand. We begin with ATN simulation to build paths in a
 DFA. Subsequent prediction requests go through the DFA first. If
 they reach a state without an edge for the current symbol, the
 algorithm fails over to the ATN simulation to complete the DFA
 path for the current input (until it finds a conflict state or
 uniquely predicting state).

 All of that is done without using the outer context because we
 want to create a DFA that is not dependent upon the rule
 invocation stack when we do a prediction.  One DFA works in all
 contexts. We avoid using context not necessarily because it
 slower, although it can be, but because of the DFA caching
 problem.  The closure routine only considers the rule invocation
 stack created during prediction beginning in the entry rule.  For
 example, if prediction occurs without invoking another rule's
 ATN, there are no context stacks in the configurations. When this
 leads to a conflict, we don't know if it's an ambiguity or a
 weakness in the strong LL(*) parsing strategy (versus full
 LL(*)).

 So, we simply retry the ATN simulation again, this time
 using full outer context and filling a dummy DFA (to avoid
 polluting the context insensitive DFA). Configuration context
 stacks will be the full invocation stack from the start rule. If
 we get a conflict using full context, then we can definitively
 say we have a true ambiguity for that input sequence. If we don't
 get a conflict, it implies that the decision is sensitive to the
 outer context. (It is not context-sensitive in the sense of
 context sensitive grammars.) We create a special DFA accept state
 that maps rule context to a predicted alternative. That is the
 only modification needed to handle full LL(*) prediction. In
 general, full context prediction will use more lookahead than
 necessary, but it pays to share the same DFA. For a schedule
 proof that full context prediction uses that most the same amount
 of lookahead as a context insensitive prediction, see the comment
 on method retryWithContext().

 So, the strategy is complex because we bounce back and forth from
 the ATN to the DFA, simultaneously performing predictions and
 extending the DFA according to previously unseen input
 sequences. The retry with full context is a recursive call to the
 same function naturally because it does the same thing, just with
 a different initial context. The problem is, that we need to pass
 in a "full context mode" parameter so that it knows to report
 conflicts differently. It also knows not to do a retry, to avoid
 infinite recursion, if it is already using full context.

 Retry a simulation using full outer context.
	 *
	 *  One of the key assumptions here is that using full context
	 *  can use at most the same amount of input as a simulation
	 *  that is not useful context (i.e., it uses all possible contexts
	 *  that could invoke our entry rule. I believe that this is true
	 *  and the proof might go like this.
	 *
	 *  THEOREM:  The amount of input consumed during a full context
	 *  simulation is at most the amount of input consumed during a
	 *  non full context simulation.
	 *
	 *  PROOF: Let D be the DFA state at which non-context simulation
	 *  terminated. That means that D does not have a configuration for
	 *  which we can legally pursue more input. (It is legal to work only
	 *  on configurations for which there is no conflict with another
	 *  configuration.) Now we restrict ourselves to following ATN edges
	 *  associated with a single context. Choose any DFA state D' along
	 *  the path (same input) to D. That state has either the same number
	 *  of configurations or fewer. (If the number of configurations is
	 *  the same, then we have degenerated to the non-context case.) Now
	 *  imagine that we restrict to following edges associated with
	 *  another single context and that we reach DFA state D'' for the
	 *  same amount of input as D'. The non-context simulation merges D'
	 *  and D''. The union of the configuration sets either has the same
	 *  number of configurations as both D' and D'' or it has more. If it
	 *  has the same number, we are no worse off and the merge does not
	 *  force us to look for more input than we would otherwise have to
	 *  do. If the union has more configurations, it can introduce
	 *  conflicts but not new alternatives--we cannot conjure up alternatives
	 *  by computing closure on the DFA state.  Here are the cases for
	 *  D' union D'':
	 *
	 *  1. No increase in configurations, D' = D''
	 *  2. Add configuration that introduces a new alternative number.
	 *     This cannot happen because no new alternatives are introduced
	 *     while computing closure, even during start state computation.
	 *  3. D'' adds a configuration that does not conflict with any
	 *     configuration in D'.  Simulating without context would then have
	 *     forced us to use more lookahead than D' (full context) alone.
	 *  3. D'' adds a configuration that introduces a conflict with a
	 *     configuration in D'. There are 2 cases:
	 *     a. The conflict does not cause termination (D' union D''
	 *        is added to the work list). Again no context simulation requires
	 *        more input.
	 *     b. The conflict does cause termination, but this cannot happen.
	 *        By definition, we know that with ALL contexts merged we
	 *        don't terminate until D and D' uses less input than D. Therefore
	 *        no context simulation requires more input than full context
	 *        simulation.
	 *
	 *  We have covered all the cases and there is never a situation where
	 *  a single, full context simulation requires more input than a
	 *  no context simulation.

	 I spent a bunch of time thinking about this problem after finding
	 a case where context-sensitive ATN simulation looks beyond what they
	 no context simulation uses. the no context simulation for if then else
	 stops at the else whereas full context scans through to the end of the
	 statement to decide that the "else statement" clause is ambiguous. And
	 sometimes it is not ambiguous! Ok, I made an untrue assumption in my
	 proof which I won't bother going to. the important thing is what I'm
	 going to do about it. I thought I had a simple answer, but nope. It
	 turns out that the if then else case is perfect example of something
	 that has the following characteristics:

	 * no context conflicts at k=1
	 * full context at k=(1 + length of statement) can be both ambiguous and not
	   ambiguous depending on the input, though I think from different contexts.

	 But, the good news is that the k=1 case is a special case in that
	 SLL(1) and LL(1) have exactly the same power so we can conclude that
	 conflicts at k=1 are true ambiguities and we do not need to pursue
	 context-sensitive parsing. That covers a huge number of cases
	 including the if then else clause and the predicated precedence
	 parsing mechanism. whew! because that could be extremely expensive if
	 we had to do context.

	 Further, there is no point in doing full context if none of the
	 configurations dip into the outer context. This nicely handles cases
	 such as super constructor calls versus function calls. One grammar
	 might look like this:

	 ctorBody : '{' superCall? stat* '}' ;

	 Or, you might see something like

	 stat : superCall ';' | expression ';' | ... ;

	 In both cases I believe that no closure operations will dip into the
	 outer context. In the first case ctorBody in the worst case will stop
	 at the '}'. In the 2nd case it should stop at the ';'. Both cases
	 should stay within the entry rule and not dip into the outer context.

	 So, we now cover what I hope is the vast majority of the cases (in
	 particular the very important precedence parsing case). Anything that
	 needs k>1 and dips into the outer context requires a full context
	 retry. In this case, I'm going to start out with a brain-dead solution
	 which is to mark the DFA state as context-sensitive when I get a
	 conflict. Any further DFA simulation that reaches that state will
	 launch an ATN simulation to get the prediction, without updating the
	 DFA or storing any context information. Later, I can make this more
	 efficient, but at least in this case I can guarantee that it will
	 always do the right thing. We are not making any assumptions about
	 lookahead depth.

	 Ok, writing this up so I can put in a comment.

	 Upon conflict in the no context simulation:

	 * if k=1, report ambiguity and resolve to the minimum conflicting alternative

	 * if k=1 and predicates, no report and include the predicate to
	   predicted alternative map in the DFA state

	 * if k=* and we did not dip into the outer context, report ambiguity
	   and resolve to minimum conflicting alternative

	 * if k>1 and we dip into outer context, retry with full context
		 * if conflict, report ambiguity and resolve to minimum conflicting
		   alternative, mark DFA as context-sensitive
		 * If no conflict, report ctx sensitivity and mark DFA as context-sensitive
		 * Technically, if full context k is less than no context k, we can
			 reuse the conflicting DFA state so we don't have to create special
			 DFA paths branching from context, but we can leave that for
			 optimization later if necessary.

	 * if non-greedy, no report and resolve to the exit alternative
 *
 * 	By default we do full context-sensitive LL(*) parsing not
 	 *  Strong LL(*) parsing. If we fail with Strong LL(*) we
 	 *  try full LL(*). That means we rewind and use context information
 	 *  when closure operations fall off the end of the rule that
 	 *  holds the decision were evaluating
*/
public class ParserATNSimulator<Symbol extends Token> extends ATNSimulator {
	public static boolean debug = false;
	public static boolean dfa_debug = false;
	public static boolean retry_debug = false;

	public boolean disable_global_context = false;
	public boolean force_global_context = false;
	public boolean always_try_local_context = true;

	public boolean optimize_ll1 = true;

	public static boolean optimize_closure_busy = true;

	public static int ATN_failover = 0;
	public static int predict_calls = 0;
	public static int retry_with_context = 0;
	public static int retry_with_context_indicates_no_conflict = 0;

	@Nullable
	protected final Parser parser;

	@NotNull
	public final DFA[] decisionToDFA;

	/** By default we do full context-sensitive LL(*) parsing not
	 *  Strong LL(*) parsing. If we fail with Strong LL(*) we
	 *  try full LL(*). That means we rewind and use context information
	 *  when closure operations fall off the end of the rule that
	 *  holds the decision were evaluating.
	 */
	protected boolean userWantsCtxSensitive = true;

	protected final Map<Integer, Integer> LL1Table = new HashMap<Integer, Integer>();

	/** Testing only! */
	public ParserATNSimulator(@NotNull ATN atn) {
		this(null, atn);
	}

	public ParserATNSimulator(@Nullable Parser parser, @NotNull ATN atn) {
		super(atn);
		this.parser = parser;
//		ctxToDFAs = new HashMap<RuleContext, DFA[]>();
		// TODO (sam): why distinguish on parser != null?
		decisionToDFA = new DFA[atn.getNumberOfDecisions() + (parser != null ? 1 : 0)];
		//		DOTGenerator dot = new DOTGenerator(null);
		//		System.out.println(dot.getDOT(atn.rules.get(0), parser.getRuleNames()));
		//		System.out.println(dot.getDOT(atn.rules.get(1), parser.getRuleNames()));
	}

	@Override
	public void reset() {
	}

	public int adaptivePredict(@NotNull SymbolStream<? extends Symbol> input, int decision,
							   @Nullable ParserRuleContext<?> outerContext)
	{
		return adaptivePredict(input, decision, outerContext, false);
	}

	public int adaptivePredict(@NotNull SymbolStream<? extends Symbol> input,
							   int decision,
							   @Nullable ParserRuleContext<?> outerContext,
							   boolean useContext)
	{
		predict_calls++;
		DFA dfa = decisionToDFA[decision];
		if (optimize_ll1 && dfa != null) {
			int ll_1 = input.LA(1);
			if (ll_1 >= 0 && ll_1 <= Short.MAX_VALUE) {
				int key = (decision << 16) + ll_1;
				Integer alt = LL1Table.get(key);
				if (alt != null) {
					return alt;
				}
			}
		}

		if (force_global_context) {
			useContext = true;
		}
		else if (!always_try_local_context) {
			useContext |= dfa != null && dfa.isContextSensitive();
		}

		userWantsCtxSensitive = useContext || (!disable_global_context && (outerContext != null));
		if (outerContext == null) {
			outerContext = ParserRuleContext.EMPTY;
		}

		SimulatorState state = null;
		if (dfa != null) {
			state = getStartState(dfa, input, outerContext, useContext);
		}

		if ( state==null ) {
			if ( dfa==null ) {
				DecisionState startState = atn.decisionToState.get(decision);
				decisionToDFA[decision] = dfa = new DFA(startState, decision);
			}

			return predictATN(dfa, input, outerContext, useContext);
		}
		else {
			//dump(dfa);
			// start with the DFA
			int m = input.mark();
			int index = input.index();
			try {
				int alt = execDFA(dfa, input, index, state);
				return alt;
			}
			finally {
				input.seek(index);
				input.release(m);
			}
		}
	}

	public SimulatorState getStartState(@NotNull DFA dfa,
										@NotNull SymbolStream<?> input,
										@NotNull ParserRuleContext<?> outerContext,
										boolean useContext) {

		if (!useContext) {
			if (dfa.s0 == null) {
				return null;
			}

			return new SimulatorState(outerContext, dfa.s0, false, outerContext);
		}

		RuleContext remainingContext = outerContext;
		assert outerContext != null;
		DFAState s0 = dfa.s0;
		while (remainingContext != null && s0 != null && s0.isCtxSensitive) {
			s0 = s0.getContextTarget(remainingContext.invokingState);
			remainingContext = remainingContext.parent;
		}

		if (s0 == null) {
			return null;
		}

		return new SimulatorState(outerContext, s0, useContext, (ParserRuleContext<?>)remainingContext);
	}

	public int predictATN(@NotNull DFA dfa, @NotNull SymbolStream<? extends Symbol> input,
<<<<<<< HEAD
						  @Nullable ParserRuleContext<?> outerContext,
						  boolean useContext)
=======
						  @Nullable ParserRuleContext<?> outerContext)
>>>>>>> cd3adb14
	{
		if ( outerContext==null ) outerContext = ParserRuleContext.EMPTY;
		if ( debug ) System.out.println("ATN decision "+dfa.decision+
										" exec LA(1)=="+ getLookaheadName(input) +
										", outerContext="+outerContext.toString(parser));

		int alt = 0;
		int m = input.mark();
		int index = input.index();
		try {
			SimulatorState state = computeStartState(dfa, outerContext, useContext);
			alt = execATN(dfa, input, index, state);
		}
		catch (NoViableAltException nvae) {
			if ( debug ) dumpDeadEndConfigs(nvae);
			throw nvae;
		}
		finally {
			input.seek(index);
			input.release(m);
		}
		if ( debug ) System.out.println("DFA after predictATN: "+dfa.toString(parser.getTokenNames()));
		return alt;
	}

	public int execDFA(@NotNull DFA dfa,
					   @NotNull SymbolStream<? extends Symbol> input, int startIndex,
<<<<<<< HEAD
					   @NotNull SimulatorState state)
=======
                       @Nullable ParserRuleContext<?> outerContext)
>>>>>>> cd3adb14
    {
		ParserRuleContext<?> outerContext = state.outerContext;
		if ( dfa_debug ) System.out.println("DFA decision "+dfa.decision+
											" exec LA(1)=="+ getLookaheadName(input) +
											", outerContext="+outerContext.toString(parser));
		if ( dfa_debug ) System.out.print(dfa.toString(parser.getTokenNames()));
		DFAState acceptState = null;
		DFAState s = state.s0;

		int t = input.LA(1);
		ParserRuleContext<?> remainingOuterContext = (ParserRuleContext<?>)state.remainingOuterContext;

	loop:
		while ( true ) {
			if ( dfa_debug ) System.out.println("DFA state "+s.stateNumber+" LA(1)=="+getLookaheadName(input));
			if ( state.useContext ) {
				while ( s.isCtxSensitive && s.contextSymbols.contains(t) ) {
					DFAState next = s.getContextTarget(remainingOuterContext.invokingState);
					if ( next == null ) {
						// fail over to ATN
						SimulatorState initialState = new SimulatorState(state.outerContext, s, state.useContext, remainingOuterContext);
						return execATN(dfa, input, startIndex, initialState);
					}

					remainingOuterContext = (ParserRuleContext<?>)remainingOuterContext.parent;
					s = next;
				}
			}
			if ( s.isAcceptState ) {
				if ( s.predicates!=null ) {
					if ( dfa_debug ) System.out.println("accept "+s);
				}
				else {
					if ( dfa_debug ) System.out.println("accept; predict "+s.prediction +" in state "+s.stateNumber);
				}
				acceptState = s;
				// keep going unless we're at EOF or state only has one alt number
				// mentioned in configs; check if something else could match
				// TODO: don't we always stop? only lexer would keep going
				// TODO: v3 dfa don't do this.
				break;
			}
			// if no edge, pop over to ATN interpreter, update DFA and return
			DFAState target = s.getTarget(t);
			if ( target == null ) {
				if ( dfa_debug && t>=0 ) System.out.println("no edge for "+parser.getTokenNames()[t]);
				int alt;
				if ( dfa_debug ) {
					System.out.println("ATN exec upon "+
                                       parser.getInputString(startIndex) +
									   " at DFA state "+s.stateNumber);
				}
<<<<<<< HEAD
				try {
					SimulatorState initialState = new SimulatorState(outerContext, s, state.useContext, remainingOuterContext);
					alt = execATN(dfa, input, startIndex, initialState);
					// this adds edge even if next state is accept for
					// same alt; e.g., s0-A->:s1=>2-B->:s2=>2
					// TODO: This next stuff kills edge, but extra states remain. :(
					if ( s.isAcceptState && alt!=-1 ) {
						DFAState d = s.getTarget(input.LA(1));
						if ( d.isAcceptState && d.prediction==s.prediction ) {
							// we can carve it out.
							s.setTarget(input.LA(1), ERROR); // IGNORE really not error
						}
					}
					if ( dfa_debug ) {
						System.out.println("back from DFA update, alt="+alt+", dfa=\n"+dfa.toString(parser.getTokenNames()));
						//dump(dfa);
=======

				alt = execATN(dfa, s, input, startIndex, outerContext);
				// this adds edge even if next state is accept for
				// same alt; e.g., s0-A->:s1=>2-B->:s2=>2
				// TODO: This next stuff kills edge, but extra states remain. :(
				if ( s.isAcceptState && alt!=-1 ) {
					DFAState d = s.edges[input.LA(1)+1];
					if ( d.isAcceptState && d.prediction==s.prediction ) {
						// we can carve it out.
						s.edges[input.LA(1)+1] = ERROR; // IGNORE really not error
>>>>>>> cd3adb14
					}
				}
				if ( dfa_debug ) {
					System.out.println("back from DFA update, alt="+alt+", dfa=\n"+dfa.toString(parser.getTokenNames()));
					//dump(dfa);
				}
				// action already executed
				if ( dfa_debug ) System.out.println("DFA decision "+dfa.decision+
													" predicts "+alt);
				return alt; // we've updated DFA, exec'd action, and have our deepest answer
			}
			else if ( target == ERROR ) {
				throw noViableAlt(input, outerContext, s.configset, startIndex);
			}
			s = target;
			input.consume();
			t = input.LA(1);
		}
//		if ( acceptState==null ) {
//			if ( debug ) System.out.println("!!! no viable alt in dfa");
//			return -1;
//		}

		// Before jumping to prediction, check to see if there are
		// disambiguating or validating predicates to evaluate
		if ( s.predicates!=null ) {
			// rewind input so pred's LT(i) calls make sense
			input.seek(startIndex);
			int predictedAlt = evalSemanticContext(s.predicates, outerContext);
			if ( predictedAlt!=ATN.INVALID_ALT_NUMBER ) {
				return predictedAlt;
			}
			throw noViableAlt(input, outerContext, s.configset, startIndex);
		}

		if ( dfa_debug ) System.out.println("DFA decision "+dfa.decision+
											" predicts "+acceptState.prediction);
		return acceptState.prediction;
	}

	/** Performs ATN simulation to compute a predicted alternative based
	 *  upon the remaining input, but also updates the DFA cache to avoid
	 *  having to traverse the ATN again for the same input sequence.

	 There are some key conditions we're looking for after computing a new
	 set of ATN configs (proposed DFA state):
	       * if the set is empty, there is no viable alternative for current symbol
	       * does the state uniquely predict an alternative?
	       * does the state have a conflict that would prevent us from
	         putting it on the work list?
	       * if in non-greedy decision is there a config at a rule stop state?

	 We also have some key operations to do:
	       * add an edge from previous DFA state to potentially new DFA state, D,
	         upon current symbol but only if adding to work list, which means in all
	         cases except no viable alternative (and possibly non-greedy decisions?)
	       * collecting predicates and adding semantic context to DFA accept states
	       * adding rule context to context-sensitive DFA accept states
	       * consuming an input symbol
	       * reporting a conflict
	       * reporting an ambiguity
	       * reporting a context sensitivity
	       * reporting insufficient predicates

	 We should isolate those operations, which are side-effecting, to the
	 main work loop. We can isolate lots of code into other functions, but
	 they should be side effect free. They can return package that
	 indicates whether we should report something, whether we need to add a
	 DFA edge, whether we need to augment accept state with semantic
	 context or rule invocation context. Actually, it seems like we always
	 add predicates if they exist, so that can simply be done in the main
	 loop for any accept state creation or modification request.

	 cover these cases:
	    dead end
	    single alt
	    single alt + preds
	    conflict
	    conflict + preds

	 TODO: greedy + those

	 */
	public int execATN(@NotNull DFA dfa,
					   @NotNull SymbolStream<? extends Symbol> input, int startIndex,
<<<<<<< HEAD
					   @NotNull SimulatorState initialState)
=======
					   ParserRuleContext<?> outerContext)
>>>>>>> cd3adb14
	{
		if ( debug ) System.out.println("execATN decision "+dfa.decision+" exec LA(1)=="+ getLookaheadName(input));
		ATN_failover++;

		final ParserRuleContext<?> outerContext = initialState.outerContext;
		final boolean useContext = initialState.useContext;

		int t = input.LA(1);

        DecisionState decState = atn.getDecisionState(dfa.decision);
		boolean greedy = decState.isGreedy;
		SimulatorState previous = initialState;

		PredictionContextCache contextCache = new PredictionContextCache(dfa.isContextSensitive());
		while (true) { // while more work
			SimulatorState nextState = computeReachSet(dfa, previous, t, greedy, contextCache);
			if (nextState == null) throw noViableAlt(input, outerContext, previous.s0.configset, startIndex);
			DFAState D = nextState.s0;
			ATNConfigSet reach = nextState.s0.configset;

			int predictedAlt = getUniqueAlt(reach);
			if ( predictedAlt!=ATN.INVALID_ALT_NUMBER ) {
				D.isAcceptState = true;
				D.prediction = predictedAlt;

				if (optimize_ll1
					&& input.index() == startIndex
					&& nextState.outerContext == nextState.remainingOuterContext
					&& dfa.decision >= 0
					&& greedy
					&& !D.configset.hasSemanticContext())
				{
					if (t >= 0 && t <= Short.MAX_VALUE) {
						int key = (dfa.decision << 16) + t;
						LL1Table.put(key, predictedAlt);
					}
				}

				if (useContext && always_try_local_context) {
					retry_with_context_indicates_no_conflict++;
					reportContextSensitivity(dfa, reach, startIndex, input.index());
				}
			}
			else {
				boolean fullCtx = contextCache.isContextSensitive();
				D.configset.setConflictingAlts(getConflictingAlts(reach, fullCtx));
				if ( D.configset.getConflictingAlts()!=null ) {
					if ( greedy ) {
						D.isAcceptState = true;
						D.prediction = predictedAlt = resolveToMinAlt(D, D.configset.getConflictingAlts());

						int k = input.index() - startIndex + 1; // how much input we used
//						System.out.println("used k="+k);
						if ( !userWantsCtxSensitive ||
							 !D.configset.getDipsIntoOuterContext() ||
							 k == 1 ) // SLL(1) == LL(1)
						{
							if ( !D.configset.hasSemanticContext() ) {
								reportAmbiguity(dfa, D, startIndex, input.index(), D.configset.getConflictingAlts(), D.configset);
							}
						}
						else {
							if ( debug ) System.out.println("RETRY with outerContext="+outerContext);
							reportAttemptingFullContext(dfa, reach, startIndex, input.index());
							input.seek(startIndex);
							dfa.setContextSensitive(true);
							return predictATN(dfa, input, outerContext, true);
						}
					}
					else {
						// upon ambiguity for nongreedy, default to exit branch to avoid inf loop
						// this handles case where we find ambiguity that stops DFA construction
						// before a config hits rule stop state. Was leaving prediction blank.
						int exitAlt = 2;
						D.isAcceptState = true; // when ambig or ctx sens or nongreedy or .* loop hitting rule stop
						D.prediction = predictedAlt = exitAlt;
					}
				}
			}

			if ( !greedy ) {
				int exitAlt = 2;
				if ( predictedAlt != ATN.INVALID_ALT_NUMBER && configWithAltAtStopState(reach, 1) ) {
					if ( debug ) System.out.println("nongreedy loop but unique alt "+D.configset.getUniqueAlt()+" at "+reach);
					// reaches end via .* means nothing after.
					D.isAcceptState = true;
					D.prediction = predictedAlt = exitAlt;
				}
				else {// if we reached end of rule via exit branch and decision nongreedy, we matched
					if ( configWithAltAtStopState(reach, exitAlt) ) {
						if ( debug ) System.out.println("nongreedy at stop state for exit branch");
						D.isAcceptState = true;
						D.prediction = predictedAlt = exitAlt;
					}
				}
			}

			if ( D.isAcceptState && D.configset.hasSemanticContext() ) {
				int nalts = decState.getNumberOfTransitions();
				List<DFAState.PredPrediction> predPredictions =
					predicateDFAState(D, D.configset, outerContext, nalts);
				if ( predPredictions!=null ) {
					IntervalSet conflictingAlts = getConflictingAltsFromConfigSet(D.configset);
					if ( D.predicates.size() < conflictingAlts.size() ) {
						reportInsufficientPredicates(dfa, startIndex, input.index(),
													conflictingAlts,
													decState,
													getPredsForAmbigAlts(conflictingAlts, D.configset, nalts),
													D.configset,
													false);
					}
					input.seek(startIndex);
					predictedAlt = evalSemanticContext(predPredictions, outerContext);
					if ( predictedAlt!=ATN.INVALID_ALT_NUMBER ) {
						return predictedAlt;
					}

					if (D.prediction == ATN.INVALID_ALT_NUMBER) {
						throw noViableAlt(input, outerContext, D.configset, startIndex);
					}

					predictedAlt = D.prediction;
				}
			}

			if ( D.isAcceptState ) return predictedAlt;

			previous = nextState;
			input.consume();
			t = input.LA(1);
		}
	}

<<<<<<< HEAD
	protected SimulatorState computeReachSet(DFA dfa, SimulatorState previous, int t, boolean greedy, PredictionContextCache contextCache) {
		final boolean useContext = previous.useContext;
		RuleContext remainingGlobalContext = previous.remainingOuterContext;
		List<ATNConfig> closureConfigs = new ArrayList<ATNConfig>(previous.s0.configset);
		List<Integer> contextElements = null;
		ATNConfigSet reach = new ATNConfigSet(!useContext);
		boolean stepIntoGlobal;
		do {
			boolean hasMoreContext = !useContext || remainingGlobalContext != null;

			ATNConfigSet reachIntermediate = new ATNConfigSet(!useContext);
			int ncl = closureConfigs.size();
			for (int ci=0; ci<ncl; ci++) { // TODO: foreach
				ATNConfig c = closureConfigs.get(ci);
				if ( debug ) System.out.println("testing "+getTokenName(t)+" at "+c.toString());
				int n = c.state.getNumberOfTransitions();
				for (int ti=0; ti<n; ti++) {               // for each transition
					Transition trans = c.state.transition(ti);
					ATNState target = getReachableTarget(trans, t);
					if ( target!=null ) {
						reachIntermediate.add(new ATNConfig(c, target));
					}
				}
=======
	// comes back with reach.uniqueAlt set to a valid alt
	public ATNConfigSet execATNWithFullContext(DFA dfa,
											   DFAState D, // how far we got before failing over
											   @NotNull ATNConfigSet s0,
											   @NotNull SymbolStream<? extends Symbol> input, int startIndex,
											   ParserRuleContext<?> outerContext,
											   int nalts,
											   boolean greedy)
	{
		retry_with_context++;
		reportAttemptingFullContext(dfa, s0, startIndex, input.index());

		if ( debug ) System.out.println("execATNWithFullContext "+s0+", greedy="+greedy);
		ATNConfigSet reach = null;
		ATNConfigSet previous = s0;
		input.seek(startIndex);
		int t = input.LA(1);
		while (true) { // while more work
			reach = computeReachSet(previous, t, greedy, true);
			if ( reach==null ) {
				throw noViableAlt(input, outerContext, previous, startIndex);
>>>>>>> cd3adb14
			}

			final boolean collectPredicates = false;
			stepIntoGlobal = closure(reachIntermediate, reach, collectPredicates, dfa.isContextSensitive(), greedy, contextCache.isContextSensitive(), hasMoreContext, contextCache);

			if (previous.useContext && stepIntoGlobal) {
				reach.clear();

				int nextContextElement = remainingGlobalContext.isEmpty() ? PredictionContext.EMPTY_STATE_KEY : remainingGlobalContext.invokingState;
				if (contextElements == null) {
					contextElements = new ArrayList<Integer>();
				}

				if (remainingGlobalContext.isEmpty()) {
					remainingGlobalContext = null;
				} else {
					remainingGlobalContext = remainingGlobalContext.parent;
				}

				contextElements.add(nextContextElement);
				if (nextContextElement != PredictionContext.EMPTY_STATE_KEY) {
					for (int i = 0; i < closureConfigs.size(); i++) {
						closureConfigs.set(i, closureConfigs.get(i).appendContext(nextContextElement));
					}
				}
			}
		} while (useContext && stepIntoGlobal);

		if (reach.isEmpty()) {
			return null;
		}

		DFAState dfaState = null;
		if (previous.s0 != null) {
			dfaState = addDFAEdge(dfa, previous.s0.configset, t, contextElements, reach);
		}

		return new SimulatorState(previous.outerContext, dfaState, useContext, (ParserRuleContext<?>)remainingGlobalContext);
	}

	@NotNull
	public SimulatorState computeStartState(DFA dfa,
											ParserRuleContext<?> globalContext,
											boolean useContext)
	{
		DFAState s0 = dfa.s0;
		if (s0 != null) {
			if (!useContext) {
				return new SimulatorState(globalContext, s0, useContext, globalContext);
			}

			s0.setContextSensitive(atn);
		}

		final int decision = dfa.decision;
		@NotNull
		final ATNState p = dfa.atnStartState;

		int previousContext = 0;
		RuleContext remainingGlobalContext = globalContext;
		PredictionContext initialContext = PredictionContext.EMPTY; // always at least the implicit call to start rule
		if (useContext) {
			while (s0 != null && s0.isCtxSensitive && remainingGlobalContext != null) {
				DFAState next;
				if (remainingGlobalContext.isEmpty()) {
					next = s0.getContextTarget(PredictionContext.EMPTY_STATE_KEY);
					previousContext = PredictionContext.EMPTY_STATE_KEY;
					remainingGlobalContext = null;
				}
				else {
					next = s0.getContextTarget(remainingGlobalContext.invokingState);
					previousContext = remainingGlobalContext.invokingState;
					initialContext = initialContext.appendContext(remainingGlobalContext.invokingState);
					remainingGlobalContext = remainingGlobalContext.parent;
				}

				if (next == null) {
					break;
				}

				s0 = next;
			}
		}

		if (s0 != null && !s0.isCtxSensitive) {
			return new SimulatorState(globalContext, s0, useContext, (ParserRuleContext<?>)remainingGlobalContext);
		}

		ATNConfigSet configs = new ATNConfigSet(!useContext);

		DecisionState decState = null;
		if ( atn.decisionToState.size()>0 ) {
			decState = atn.decisionToState.get(decision);
		}

		PredictionContextCache contextCache = new PredictionContextCache(dfa.isContextSensitive());
		boolean greedy = decState == null || decState.isGreedy;
		while (true) {
			ATNConfigSet reachIntermediate = new ATNConfigSet(!useContext);
			int n = p.getNumberOfTransitions();
			for (int ti=0; ti<n; ti++) {
				// for each transition
				ATNState target = p.transition(ti).target;
				reachIntermediate.add(new ATNConfig(target, ti + 1, initialContext));
			}

			boolean hasMoreContext = remainingGlobalContext != null;
			final boolean collectPredicates = true;
			boolean stepIntoGlobal = closure(reachIntermediate, configs, collectPredicates, dfa.isContextSensitive(), greedy, contextCache.isContextSensitive(), hasMoreContext, contextCache);

			if (!useContext || !stepIntoGlobal) {
				break;
			}

			// TODO: make sure it distinguishes empty stack states
			DFAState next = addDFAState(dfa, configs);
			next.setContextSensitive(atn);
			if (s0 == null) {
				dfa.s0 = next;
			}
			else {
				s0.setContextTarget(previousContext, next);
			}
			s0 = next;

			configs.clear();
			int nextContextElement = remainingGlobalContext.isEmpty() ? PredictionContext.EMPTY_STATE_KEY : remainingGlobalContext.invokingState;

			if (remainingGlobalContext.isEmpty()) {
				remainingGlobalContext = null;
			} else {
				remainingGlobalContext = remainingGlobalContext.parent;
			}

			if (nextContextElement != PredictionContext.EMPTY_STATE_KEY) {
				initialContext = initialContext.appendContext(nextContextElement);
			}

			previousContext = nextContextElement;
		}

		if (s0 == null) {
			s0 = addDFAState(dfa, configs);
			dfa.s0 = s0;
		}
		else {
			DFAState next = addDFAState(dfa, configs);
			s0.setContextTarget(previousContext, next);
			s0 = next;
		}

		return new SimulatorState(globalContext, s0, useContext, (ParserRuleContext<?>)remainingGlobalContext);
	}

	@Nullable
	public ATNState getReachableTarget(@NotNull Transition trans, int ttype) {
		if ( trans instanceof AtomTransition ) {
			AtomTransition at = (AtomTransition)trans;
			if ( at.label == ttype ) {
				return at.target;
			}
		}
		else if ( trans instanceof SetTransition ) {
			SetTransition st = (SetTransition)trans;
			boolean not = trans instanceof NotSetTransition;
			if ( !not && st.set.contains(ttype) || not && !st.set.contains(ttype) ) {
				return st.target;
			}
		}
		else if ( trans instanceof RangeTransition ) {
			RangeTransition rt = (RangeTransition)trans;
			if ( ttype>=rt.from && ttype<=rt.to ) return rt.target;
		}
		else if ( trans instanceof WildcardTransition && ttype!=Token.EOF ) {
			return trans.target;
		}
		return null;
	}

	/** collect and set D's semantic context */
	public List<DFAState.PredPrediction> predicateDFAState(DFAState D,
														   ATNConfigSet configs,
														   RuleContext outerContext,
														   int nalts)
	{
		IntervalSet conflictingAlts = getConflictingAltsFromConfigSet(configs);
		if ( debug ) System.out.println("predicateDFAState "+D);
		SemanticContext[] altToPred = getPredsForAmbigAlts(conflictingAlts, configs, nalts);
		// altToPred[uniqueAlt] is now our validating predicate (if any)
		List<DFAState.PredPrediction> predPredictions = null;
		if ( altToPred!=null ) {
			// we have a validating predicate; test it
			// Update DFA so reach becomes accept state with predicate
			predPredictions = getPredicatePredictions(conflictingAlts, altToPred);
			D.predicates = predPredictions;
			D.prediction = ATN.INVALID_ALT_NUMBER; // make sure we use preds
		}
		return predPredictions;
	}

	public SemanticContext[] getPredsForAmbigAlts(@NotNull IntervalSet ambigAlts,
												  @NotNull ATNConfigSet configs,
												  int nalts)
	{
		// REACH=[1|1|[]|0:0, 1|2|[]|0:1]
		SemanticContext[] altToPred = new SemanticContext[nalts +1];
		int n = altToPred.length;
		for (ATNConfig c : configs) {
			if ( ambigAlts.contains(c.alt) ) {
				altToPred[c.alt] = SemanticContext.or(altToPred[c.alt], c.semanticContext);
			}
		}

		int nPredAlts = 0;
		for (int i = 0; i < n; i++) {
			if (altToPred[i] == null) {
				altToPred[i] = SemanticContext.NONE;
			}
			else if (altToPred[i] != SemanticContext.NONE) {
				nPredAlts++;
			}
		}

		// Optimize away p||p and p&&p
		for (int i = 0; i < altToPred.length; i++) {
			if ( altToPred[i]!=null ) altToPred[i] = altToPred[i].optimize();
		}

		// nonambig alts are null in altToPred
		if ( nPredAlts==0 ) altToPred = null;
		if ( debug ) System.out.println("getPredsForAmbigAlts result "+Arrays.toString(altToPred));
		return altToPred;
	}

	public List<DFAState.PredPrediction> getPredicatePredictions(IntervalSet ambigAlts, SemanticContext[] altToPred) {
		List<DFAState.PredPrediction> pairs = new ArrayList<DFAState.PredPrediction>();
		int firstUnpredicated = ATN.INVALID_ALT_NUMBER;
		for (int i = 1; i < altToPred.length; i++) {
			SemanticContext pred = altToPred[i];
			// find first unpredicated but ambig alternative, if any.
			// Only ambiguous alternatives will have SemanticContext.NONE.
			// Any unambig alts or ambig naked alts after first ambig naked are ignored
			// (null, i) means alt i is the default prediction
			// if no (null, i), then no default prediction.
			if ( ambigAlts!=null && ambigAlts.contains(i) &&
				 pred==SemanticContext.NONE && firstUnpredicated==ATN.INVALID_ALT_NUMBER )
			{
				firstUnpredicated = i;
			}
			if ( pred!=null && pred!=SemanticContext.NONE ) {
				pairs.add(new DFAState.PredPrediction(pred, i));
			}
		}
		if ( pairs.isEmpty() ) pairs = null;
		else if ( firstUnpredicated!=ATN.INVALID_ALT_NUMBER ) {
			// add default prediction if we found null predicate
			pairs.add(new DFAState.PredPrediction(null, firstUnpredicated));
		}
//		System.out.println(Arrays.toString(altToPred)+"->"+pairs);
		return pairs;
	}

	/** Look through a list of predicate/alt pairs, returning alt for the
	 *  first pair that wins. A null predicate indicates the default
	 *  prediction for disambiguating predicates.
	 */
	public int evalSemanticContext(List<DFAState.PredPrediction> predPredictions,
								   ParserRuleContext<?> outerContext)
	{
		int predictedAlt = ATN.INVALID_ALT_NUMBER;
//		List<DFAState.PredPrediction> predPredictions = D.predicates;
//		if ( D.isCtxSensitive ) predPredictions = D.ctxToPredicates.get(outerContext);
		for (DFAState.PredPrediction pair : predPredictions) {
			if ( pair.pred==null ) {
				predictedAlt = pair.alt; // default prediction
				break;
			}

			boolean evaluatedResult = pair.pred.eval(parser, outerContext);
			if ( debug || dfa_debug ) {
				System.out.println("eval pred "+pair+"="+evaluatedResult);
			}
			if ( evaluatedResult ) {
				if ( debug || dfa_debug ) System.out.println("PREDICT "+pair.alt);
				predictedAlt = pair.alt;
				break;
			}
		}
		// if no prediction: either all predicates are false and
		// all alternatives were guarded, or a validating predicate failed.
		return predictedAlt;
	}


	/* TODO: If we are doing predicates, there is no point in pursuing
		 closure operations if we reach a DFA state that uniquely predicts
		 alternative. We will not be caching that DFA state and it is a
		 waste to pursue the closure. Might have to advance when we do
		 ambig detection thought :(
		  */

	protected boolean closure(ATNConfigSet sourceConfigs,
						   @NotNull ATNConfigSet configs,
						   boolean collectPredicates,
						   boolean contextSensitiveDfa,
						   boolean greedy, boolean loopsSimulateTailRecursion,
						   boolean hasMoreContext,
						   PredictionContextCache contextCache)
	{
		boolean stepIntoGlobal = false;
		Set<ATNConfig> closureBusy = new HashSet<ATNConfig>();
		for (ATNConfig config : sourceConfigs) {
			stepIntoGlobal |= closure(config, configs, closureBusy, collectPredicates, greedy, loopsSimulateTailRecursion, hasMoreContext, contextCache, 0);
		}

		return stepIntoGlobal;
	}

	protected boolean closure(@NotNull ATNConfig config,
						   @NotNull ATNConfigSet configs,
						   @NotNull Set<ATNConfig> closureBusy,
						   boolean collectPredicates,
						   boolean greedy, boolean loopsSimulateTailRecursion,
						   boolean hasMoreContexts,
						   PredictionContextCache contextCache,
						   int depth)
	{
		if ( debug ) System.out.println("closure("+config.toString(parser,true)+")");

		if ( !optimize_closure_busy && !closureBusy.add(config) ) {
			return false; // avoid infinite recursion
		}

		boolean stepIntoGlobal = false;
		boolean hasEmpty = config.context == null || config.context.isEmpty();
		if ( config.state instanceof RuleStopState ) {
			if ( !greedy ) {
				// don't see past end of a rule for any nongreedy decision
				if ( debug ) System.out.println("NONGREEDY at stop state of "+
												getRuleName(config.state.ruleIndex));
				configs.add(config, contextCache);
				return stepIntoGlobal;
			}
			// We hit rule end. If we have context info, use it
			if ( config.context!=null && !config.context.isEmpty() ) {
				for (int i = 0; i < config.context.parents.length; i++) {
					if (config.context.invokingStates[i] == PredictionContext.EMPTY_STATE_KEY) {
						hasEmpty = true;
						continue;
					}

					PredictionContext newContext = config.context.parents[i]; // "pop" invoking state
					ATNState invokingState = atn.states.get(config.context.invokingStates[i]);
					RuleTransition rt = (RuleTransition)invokingState.transition(0);
					ATNState retState = rt.followState;
					ATNConfig c = new ATNConfig(retState, config.alt, newContext, config.semanticContext);
					// While we have context to pop back from, we may have
					// gotten that context AFTER having fallen off a rule.
					// Make sure we track that we are now out of context.
					c.reachesIntoOuterContext = config.reachesIntoOuterContext;
					if (optimize_closure_busy && c.context.isEmpty() && !closureBusy.add(c)) {
						continue;
					}

					stepIntoGlobal |= closure(c, configs, closureBusy, collectPredicates, greedy, loopsSimulateTailRecursion, hasMoreContexts, contextCache, depth - 1);
				}

				if (!hasEmpty || !hasMoreContexts) {
					return stepIntoGlobal;
				}

				config = new ATNConfig(config, config.state, PredictionContext.EMPTY);
			}
			else if (!hasMoreContexts) {
				configs.add(config, contextCache);
				return stepIntoGlobal;
			}
			else {
				// else if we have no context info, just chase follow links (if greedy)
				if ( debug ) System.out.println("FALLING off rule "+
												getRuleName(config.state.ruleIndex));
			}
		}
		else if ( loopsSimulateTailRecursion ) {
			if ( config.state.getClass()==StarLoopbackState.class ||
			config.state.getClass()==PlusLoopbackState.class )
			{
				config.context = config.context.getChild(config.state.stateNumber);
				// alter config; it's ok, since all calls to closure pass in a fresh config for us to chase
				if ( debug ) System.out.println("Loop back; push "+config.state.stateNumber+", stack="+config.context);
			}
			else if ( config.state.getClass()==LoopEndState.class ) {
				//throw new UnsupportedOperationException("Not implemented yet.");
				if ( debug ) System.out.println("Loop end; pop, stack="+config.context);
				PredictionContext p = config.context;
				LoopEndState end = (LoopEndState) config.state;
				while ( !p.isEmpty() ) {
					if ( p.invokingStates.length == 1 && p.invokingStates[0] == end.loopBackStateNumber ) {
						p = config.context = config.context.parents[0]; // pop loopback state
						continue;
					}
					else if ( p.invokingStates.length > 1 ) {
						int loopbackIndex = Arrays.binarySearch(p.invokingStates, end.loopBackStateNumber);
						if ( loopbackIndex >= 0 ) {
							PredictionContext remainingContext = null;
							for (int i = 0; i < p.invokingStates.length; i++) {
								if (p.invokingStates[i] == end.loopBackStateNumber) {
									continue;
								}

								if (remainingContext == null) {
									remainingContext = p.parents[i];
								}
								else {
									remainingContext = PredictionContext.join(remainingContext, p.parents[i], true);
								}
							}

							ATNConfig extraConfig = new ATNConfig(config, config.state, remainingContext);
							stepIntoGlobal |= closure(extraConfig, configs, closureBusy, collectPredicates, greedy, loopsSimulateTailRecursion, hasMoreContexts, contextCache, depth);
							p = config.context = config.context.parents[loopbackIndex];
							continue;
						}
					}

					break;
				}
			}
		}

		ATNState p = config.state;
		// optimization
		if ( !p.onlyHasEpsilonTransitions() ) {
            configs.add(config, contextCache);
            if ( debug ) System.out.println("added config "+configs);
        }

        for (int i=0; i<p.getNumberOfTransitions(); i++) {
            Transition t = p.transition(i);
            boolean continueCollecting =
				!(t instanceof ActionTransition) && collectPredicates;
            ATNConfig c = getEpsilonTarget(config, t, continueCollecting, depth == 0, contextCache);
			if ( c!=null ) {
				if (optimize_closure_busy) {
					boolean checkClosure = false;
					if (c.state instanceof StarLoopEntryState || c.state instanceof BlockEndState) {
						checkClosure = true;
					}
					else if (c.state instanceof PlusBlockStartState) {
						checkClosure = true;
					}
					else if (config.state instanceof RuleStopState && c.context.isEmpty()) {
						checkClosure = true;
					}

					if (checkClosure && !closureBusy.add(c)) {
						continue;
					}
				}

				int newDepth = depth;
				if ( config.state instanceof RuleStopState ) {
					// target fell off end of rule; mark resulting c as having dipped into outer context
					// We can't get here if incoming config was rule stop and we had context
					// track how far we dip into outer context.  Might
					// come in handy and we avoid evaluating context dependent
					// preds if this is > 0.
					c.reachesIntoOuterContext++;
					stepIntoGlobal = true;
					newDepth--;
					if ( debug ) System.out.println("dips into outer ctx: "+c);
				}
				else if (t instanceof RuleTransition) {
					if (newDepth >= 0) {
						newDepth++;
					}
				}

				stepIntoGlobal |= closure(c, configs, closureBusy, continueCollecting, greedy, loopsSimulateTailRecursion, hasMoreContexts, contextCache, newDepth);
			}
		}

		return stepIntoGlobal;
	}

	@NotNull
	public String getRuleName(int index) {
		if ( parser!=null && index>=0 ) return parser.getRuleNames()[index];
		return "<rule "+index+">";
	}

	@Nullable
	public ATNConfig getEpsilonTarget(@NotNull ATNConfig config, @NotNull Transition t, boolean collectPredicates, boolean inContext, PredictionContextCache contextCache) {
		if ( t instanceof RuleTransition ) {
			return ruleTransition(config, t, contextCache);
		}
		else if ( t instanceof PredicateTransition ) {
			return predTransition(config, (PredicateTransition)t, collectPredicates, inContext);
		}
		else if ( t instanceof ActionTransition ) {
			return actionTransition(config, (ActionTransition)t);
		}
		else if ( t.isEpsilon() ) {
			return new ATNConfig(config, t.target);
		}
		return null;
	}

	@NotNull
	public ATNConfig actionTransition(@NotNull ATNConfig config, @NotNull ActionTransition t) {
		if ( debug ) System.out.println("ACTION edge "+t.ruleIndex+":"+t.actionIndex);
		return new ATNConfig(config, t.target);
	}

	@Nullable
	public ATNConfig predTransition(@NotNull ATNConfig config,
									@NotNull PredicateTransition pt,
									boolean collectPredicates,
									boolean inContext)
	{
		if ( debug ) {
			System.out.println("PRED (collectPredicates="+collectPredicates+") "+
                    pt.ruleIndex+":"+pt.predIndex+
					", ctx dependent="+pt.isCtxDependent);
			if ( parser != null ) {
                System.out.println("context surrounding pred is "+
                                   parser.getRuleInvocationStack());
            }
		}

        ATNConfig c;
        if ( collectPredicates &&
			 (!pt.isCtxDependent || (pt.isCtxDependent&&inContext)) )
		{
            SemanticContext newSemCtx = SemanticContext.and(config.semanticContext, pt.getPredicate());
            c = new ATNConfig(config, pt.target, newSemCtx);
        }
		else {
			c = new ATNConfig(config, pt.target);
		}

		if ( debug ) System.out.println("config from pred transition="+c);
        return c;
	}

	@NotNull
	public ATNConfig ruleTransition(@NotNull ATNConfig config, @NotNull Transition t, @Nullable PredictionContextCache contextCache) {
		if ( debug ) {
			System.out.println("CALL rule "+getRuleName(t.target.ruleIndex)+
							   ", ctx="+config.context);
		}
		ATNState p = config.state;
		PredictionContext newContext;
		if (contextCache != null) {
			newContext = contextCache.getChild(config.context, p.stateNumber);
		}
		else {
			newContext = config.context.getChild(p.stateNumber);
		}

		return new ATNConfig(config, t.target, newContext);
	}

	/**
	 * From grammar:

	 s' : s s ;
	 s : x? | x ;
	 x : 'a' ;

	 config list: (4,1), (11,1,4), (7,1), (3,1,1), (4,1,1), (8,1,1), (7,1,1),
	 (8,2), (11,2,8), (11,1,[8 1])

	 state to config list:

	 3  -> (3,1,1)
	 4  -> (4,1), (4,1,1)
	 7  -> (7,1), (7,1,1)
	 8  -> (8,1,1), (8,2)
	 11 -> (11,1,4), (11,2,8), (11,1,8 1)

	 Walk and find state config lists with > 1 alt. If none, no conflict. return null. Here, states 11
	 and 8 have lists with both alts 1 and 2. Must check these config lists for conflicting configs.

	 Sam pointed out a problem with the previous definition, v3, of
	 ambiguous states. If we have another state associated with conflicting
	 alternatives, we should keep going. For example, the following grammar

	 s : (ID | ID ID?) ';' ;

	 When the ATN simulation reaches the state before ';', it has a DFA
	 state that looks like: [12|1|[], 6|2|[], 12|2|[]]. Naturally
	 12|1|[] and 12|2|[] conflict, but we cannot stop processing this node
	 because alternative to has another way to continue, via [6|2|[]].
	 The key is that we have a single state that has config's only associated
	 with a single alternative, 2, and crucially the state transitions
	 among the configurations are all non-epsilon transitions. That means
	 we don't consider any conflicts that include alternative 2. So, we
	 ignore the conflict between alts 1 and 2. We ignore a set of
	 conflicting alts when there is an intersection with an alternative
	 associated with a single alt state in the state->config-list map.

	 It's also the case that we might have two conflicting configurations but
	 also a 3rd nonconflicting configuration for a different alternative:
	 [1|1|[], 1|2|[], 8|3|[]]. This can come about from grammar:

	 a : A | A | A B ;

	 After matching input A, we reach the stop state for rule A, state 1.
	 State 8 is the state right before B. Clearly alternatives 1 and 2
	 conflict and no amount of further lookahead will separate the two.
	 However, alternative 3 will be able to continue and so we do not
	 stop working on this state. In the previous example, we're concerned
	 with states associated with the conflicting alternatives. Here alt
	 3 is not associated with the conflicting configs, but since we can continue
	 looking for input reasonably, I don't declare the state done. We
	 ignore a set of conflicting alts when we have an alternative
	 that we still need to pursue.

	 So, in summary, as long as there is a single configuration that is
	 not conflicting with any other configuration for that state, then
	 there is more input we can use to keep going. E.g.,
	 s->[(s,1,[x]), (s,2,[x]), (s,2,[y])]
	 s->[(s,1,_)]
	 s->[(s,1,[y]), (s,2,[x])]
	 Regardless of what goes on for the other states, this is
	 sufficient to force us to add this new state to the ATN-to-DFA work list.

	 TODO: split into "has nonconflict config--add to work list" and getambigalts
	 functions
	 */
	@Nullable
	public IntervalSet getConflictingAlts(@NotNull ATNConfigSet configs, boolean fullCtx) {
		if ( debug ) System.out.println("### check ambiguous  "+configs);
		// First get a list of configurations for each state.
		// Most of the time, each state will have one associated configuration.
		MultiMap<Integer, ATNConfig> stateToConfigListMap = new MultiMap<Integer, ATNConfig>();
		Map<Integer, IntervalSet> stateToAltListMap = new HashMap<Integer, IntervalSet>();

		for (ATNConfig c : configs) {
			stateToConfigListMap.map(c.state.stateNumber, c);
			IntervalSet alts = stateToAltListMap.get(c.state.stateNumber);
			if ( alts==null ) {
				alts = new IntervalSet();
				stateToAltListMap.put(c.state.stateNumber, alts);
			}
			alts.add(c.alt);
		}
		// potential conflicts are states, s, with > 1 configurations and diff alts
		// find all alts with potential conflicts
		int numPotentialConflicts = 0;
		IntervalSet altsToIgnore = new IntervalSet();
		for (int state : stateToConfigListMap.keySet()) { // for each state
			IntervalSet alts = stateToAltListMap.get(state);
			if ( alts.size()==1 ) {
				if ( !atn.states.get(state).onlyHasEpsilonTransitions() ) {
					List<ATNConfig> configsPerState = stateToConfigListMap.get(state);
					ATNConfig anyConfig = configsPerState.get(0);
					altsToIgnore.add(anyConfig.alt);
					if ( debug ) System.out.println("### one alt and all non-ep: "+configsPerState);
				}
				// remove state's configurations from further checking; no issues with them.
				// (can't remove as it's concurrent modification; set to null)
//				return null;
				stateToConfigListMap.put(state, null);
			}
			else {
				numPotentialConflicts++;
			}
		}

		if ( debug ) System.out.println("### altsToIgnore: "+altsToIgnore);
		if ( debug ) System.out.println("### stateToConfigListMap="+stateToConfigListMap);

		if ( numPotentialConflicts==0 ) {
			return null;
		}

		// compare each pair of configs in sets for states with > 1 alt in config list, looking for
		// (s, i, ctx) and (s, j, ctx') where ctx==ctx' or one is suffix of the other.
		IntervalSet ambigAlts = new IntervalSet();
		for (int state : stateToConfigListMap.keySet()) {
			List<ATNConfig> configsPerState = stateToConfigListMap.get(state);
			if (configsPerState == null) continue;
			IntervalSet alts = stateToAltListMap.get(state);
// Sam's correction to ambig def is here:
			if ( !altsToIgnore.isNil() && alts.and(altsToIgnore).size()<=1 ) {
//				System.err.println("ignoring alt since "+alts+"&"+altsToIgnore+
//								   ".size is "+alts.and(altsToIgnore).size());
				continue;
			}
			int size = configsPerState.size();
			for (int i = 0; i < size; i++) {
				ATNConfig c = configsPerState.get(i);
				for (int j = i+1; j < size; j++) {
					ATNConfig d = configsPerState.get(j);
					if ( c.alt != d.alt ) {
						boolean conflicting =
							c.context.equals(d.context);
						if ( conflicting ) {
							if ( debug ) {
								System.out.println("we reach state "+c.state.stateNumber+
												   " in rule "+
												   (parser !=null ? getRuleName(c.state.ruleIndex) :"n/a")+
												   " alts "+c.alt+","+d.alt+" from ctx "+Utils.join(c.context.toStrings(parser, c.state.stateNumber), "")
												   +" and "+ Utils.join(d.context.toStrings(parser, d.state.stateNumber), ""));
							}
							ambigAlts.add(c.alt);
							ambigAlts.add(d.alt);
						}
					}
				}
			}
		}

		if ( debug ) System.out.println("### ambigAlts="+ambigAlts);

		if ( ambigAlts.isNil() ) return null;

		return ambigAlts;
	}

	protected IntervalSet getConflictingAltsFromConfigSet(ATNConfigSet configs) {
		IntervalSet conflictingAlts;
		if ( configs.getUniqueAlt()!= ATN.INVALID_ALT_NUMBER ) {
			conflictingAlts = IntervalSet.of(configs.getUniqueAlt());
		}
		else {
			conflictingAlts = configs.getConflictingAlts();
		}
		return conflictingAlts;
	}

	protected int resolveToMinAlt(@NotNull DFAState D, IntervalSet conflictingAlts) {
		// kill dead alts so we don't chase them ever
//		killAlts(conflictingAlts, D.configset);
		D.prediction = conflictingAlts.getMinElement();
		if ( debug ) System.out.println("RESOLVED TO "+D.prediction+" for "+D);
		return D.prediction;
	}

	protected int resolveNongreedyToExitBranch(@NotNull ATNConfigSet reach,
											   @NotNull IntervalSet conflictingAlts)
	{
		// exit branch is alt 2 always; alt 1 is entry or loopback branch
		// since we're predicting, create DFA accept state for exit alt
		int exitAlt = 2;
		conflictingAlts.remove(exitAlt);
		// kill dead alts so we don't chase them ever
//		killAlts(conflictingAlts, reach);
		if ( debug ) System.out.println("RESOLVED TO "+reach);
		return exitAlt;
	}

	@NotNull
	public String getTokenName(int t) {
		if ( t==Token.EOF ) return "EOF";
		if ( parser!=null && parser.getTokenNames()!=null ) {
			String[] tokensNames = parser.getTokenNames();
			if ( t>=tokensNames.length ) {
				System.err.println(t+" ttype out of range: "+ Arrays.toString(tokensNames));
				System.err.println(((CommonTokenStream)parser.getInputStream()).getTokens());
			}
			else {
				return tokensNames[t]+"<"+t+">";
			}
		}
		return String.valueOf(t);
	}

	public String getLookaheadName(SymbolStream<? extends Symbol> input) {
		return getTokenName(input.LA(1));
	}

	public void dumpDeadEndConfigs(@NotNull NoViableAltException nvae) {
		System.err.println("dead end configs: ");
		for (ATNConfig c : nvae.deadEndConfigs) {
			String trans = "no edges";
			if ( c.state.getNumberOfTransitions()>0 ) {
				Transition t = c.state.transition(0);
				if ( t instanceof AtomTransition) {
					AtomTransition at = (AtomTransition)t;
					trans = "Atom "+getTokenName(at.label);
				}
				else if ( t instanceof SetTransition ) {
					SetTransition st = (SetTransition)t;
					boolean not = st instanceof NotSetTransition;
					trans = (not?"~":"")+"Set "+st.set.toString();
				}
			}
			System.err.println(c.toString(parser, true)+":"+trans);
		}
	}

	@NotNull
	public NoViableAltException noViableAlt(@NotNull SymbolStream<? extends Symbol> input,
											@NotNull ParserRuleContext<?> outerContext,
											@NotNull ATNConfigSet configs,
											int startIndex)
	{
		return new NoViableAltException(parser, input,
											input.get(startIndex),
											input.LT(1),
											configs, outerContext);
	}

	public int getUniqueAlt(@NotNull Collection<ATNConfig> configs) {
		int alt = ATN.INVALID_ALT_NUMBER;
		for (ATNConfig c : configs) {
			if ( alt == ATN.INVALID_ALT_NUMBER ) {
				alt = c.alt; // found first alt
			}
			else if ( c.alt!=alt ) {
				return ATN.INVALID_ALT_NUMBER;
			}
		}
		return alt;
	}

	@Nullable
	public boolean configWithAltAtStopState(@NotNull Collection<ATNConfig> configs, int alt) {
		for (ATNConfig c : configs) {
			if ( c.alt == alt ) {
				if ( c.state.getClass() == RuleStopState.class ) {
					return true;
				}
			}
		}
		return false;
	}

	@NotNull
	protected DFAState addDFAEdge(@NotNull DFA dfa,
								  @NotNull ATNConfigSet p,
								  int t,
								  List<Integer> contextTransitions,
								  @NotNull ATNConfigSet q)
	{
		assert dfa.isContextSensitive() || contextTransitions == null || contextTransitions.isEmpty();

		DFAState from = addDFAState(dfa, p);
		DFAState to = addDFAState(dfa, q);

		if (contextTransitions != null) {
			for (int context : contextTransitions) {
				if (!from.isCtxSensitive) {
					from.setContextSensitive(atn);
				}

				from.contextSymbols.add(t);
				DFAState next = from.getContextTarget(context);
				if (next != null) {
					from = next;
					continue;
				}

				next = addDFAContextState(dfa, from.configset, context);
				from.setContextTarget(context, next);
				from = next;
			}
		}

        if ( debug ) System.out.println("EDGE "+from+" -> "+to+" upon "+getTokenName(t));
		addDFAEdge(from, t, to);
		if ( debug ) System.out.println("DFA=\n"+dfa.toString(parser!=null?parser.getTokenNames():null));
		return to;
	}

	protected void addDFAEdge(@Nullable DFAState p, int t, @Nullable DFAState q) {
		if ( p!=null ) {
			p.setTarget(t, q);
		}
	}

	/** See comment on LexerInterpreter.addDFAState. */
	@NotNull
	protected DFAState addDFAContextState(@NotNull DFA dfa, @NotNull ATNConfigSet configs, int invokingContext) {
		if (invokingContext != PredictionContext.EMPTY_STATE_KEY) {
			ATNConfigSet contextConfigs = new ATNConfigSet(false);
			for (ATNConfig config : configs) {
				contextConfigs.add(config.appendContext(invokingContext));
			}

			return addDFAState(dfa, contextConfigs);
		}
		else {
			return addDFAState(dfa, configs);
		}
	}

	/** See comment on LexerInterpreter.addDFAState. */
	@NotNull
	protected DFAState addDFAState(@NotNull DFA dfa, @NotNull ATNConfigSet configs) {
		DFAState proposed = new DFAState(configs, -1, atn.maxTokenType);
		DFAState existing = dfa.states.get(proposed);
		if ( existing!=null ) return existing;

		DFAState newState = proposed;

		newState.stateNumber = dfa.states.size();
		configs.optimizeConfigs(this);
		newState.configset = configs.clone(true);
		dfa.states.put(newState, newState);
        if ( debug ) System.out.println("adding new DFA state: "+newState);
		return newState;
	}

//	public void reportConflict(int startIndex, int stopIndex,
//							   @NotNull IntervalSet alts,
//							   @NotNull ATNConfigSet configs)
//	{
//		if ( debug || retry_debug ) {
//			System.out.println("reportConflict "+alts+":"+configs+
//							   ", input="+parser.getInputString(startIndex, stopIndex));
//		}
//		if ( parser!=null ) parser.getErrorHandler().reportConflict(parser, startIndex, stopIndex, alts, configs);
//	}

	public void reportAttemptingFullContext(DFA dfa, ATNConfigSet configs, int startIndex, int stopIndex) {
        if ( debug || retry_debug ) {
            System.out.println("reportAttemptingFullContext decision="+dfa.decision+":"+configs+
                               ", input="+parser.getInputString(startIndex, stopIndex));
        }
        if ( parser!=null ) parser.getErrorHandler().reportAttemptingFullContext(parser, dfa, startIndex, stopIndex, configs);
    }

	public void reportContextSensitivity(DFA dfa, ATNConfigSet configs, int startIndex, int stopIndex) {
        if ( debug || retry_debug ) {
            System.out.println("reportContextSensitivity decision="+dfa.decision+":"+configs+
                               ", input="+parser.getInputString(startIndex, stopIndex));
        }
        if ( parser!=null ) parser.getErrorHandler().reportContextSensitivity(parser, dfa, startIndex, stopIndex, configs);
    }

    /** If context sensitive parsing, we know it's ambiguity not conflict */
    public void reportAmbiguity(@NotNull DFA dfa, DFAState D, int startIndex, int stopIndex,
								@NotNull IntervalSet ambigAlts,
								@NotNull ATNConfigSet configs)
	{
		if ( debug || retry_debug ) {
//			ParserATNPathFinder finder = new ParserATNPathFinder(parser, atn);
//			int i = 1;
//			for (Transition t : dfa.atnStartState.transitions) {
//				System.out.println("ALT "+i+"=");
//				System.out.println(startIndex+".."+stopIndex+", len(input)="+parser.getInputStream().size());
//				TraceTree path = finder.trace(t.target, parser.getContext(), (TokenStream)parser.getInputStream(),
//											  startIndex, stopIndex);
//				if ( path!=null ) {
//					System.out.println("path = "+path.toStringTree());
//					for (TraceTree leaf : path.leaves) {
//						List<ATNState> states = path.getPathToNode(leaf);
//						System.out.println("states="+states);
//					}
//				}
//				i++;
//			}
			System.out.println("reportAmbiguity "+
							   ambigAlts+":"+configs+
                               ", input="+parser.getInputString(startIndex, stopIndex));
        }
        if ( parser!=null ) parser.getErrorHandler().reportAmbiguity(parser, dfa, startIndex, stopIndex,
                                                                     ambigAlts, configs);
    }

    public void reportInsufficientPredicates(@NotNull DFA dfa, int startIndex, int stopIndex,
											 @NotNull IntervalSet ambigAlts,
											 DecisionState decState,
											 @NotNull SemanticContext[] altToPred,
											 @NotNull ATNConfigSet configs,
											 boolean fullContextParse)
    {
        if ( debug || retry_debug ) {
            System.out.println("reportInsufficientPredicates "+
                               ambigAlts+", decState="+decState+": "+Arrays.toString(altToPred)+
                               parser.getInputString(startIndex, stopIndex));
        }
        if ( parser!=null ) {
            parser.getErrorHandler().reportInsufficientPredicates(parser, dfa, startIndex, stopIndex, ambigAlts,
																  decState, altToPred, configs, fullContextParse);
        }
    }

}<|MERGE_RESOLUTION|>--- conflicted
+++ resolved
@@ -374,12 +374,8 @@
 	}
 
 	public int predictATN(@NotNull DFA dfa, @NotNull SymbolStream<? extends Symbol> input,
-<<<<<<< HEAD
 						  @Nullable ParserRuleContext<?> outerContext,
 						  boolean useContext)
-=======
-						  @Nullable ParserRuleContext<?> outerContext)
->>>>>>> cd3adb14
 	{
 		if ( outerContext==null ) outerContext = ParserRuleContext.EMPTY;
 		if ( debug ) System.out.println("ATN decision "+dfa.decision+
@@ -407,11 +403,7 @@
 
 	public int execDFA(@NotNull DFA dfa,
 					   @NotNull SymbolStream<? extends Symbol> input, int startIndex,
-<<<<<<< HEAD
 					   @NotNull SimulatorState state)
-=======
-                       @Nullable ParserRuleContext<?> outerContext)
->>>>>>> cd3adb14
     {
 		ParserRuleContext<?> outerContext = state.outerContext;
 		if ( dfa_debug ) System.out.println("DFA decision "+dfa.decision+
@@ -464,35 +456,17 @@
                                        parser.getInputString(startIndex) +
 									   " at DFA state "+s.stateNumber);
 				}
-<<<<<<< HEAD
-				try {
-					SimulatorState initialState = new SimulatorState(outerContext, s, state.useContext, remainingOuterContext);
-					alt = execATN(dfa, input, startIndex, initialState);
-					// this adds edge even if next state is accept for
-					// same alt; e.g., s0-A->:s1=>2-B->:s2=>2
-					// TODO: This next stuff kills edge, but extra states remain. :(
-					if ( s.isAcceptState && alt!=-1 ) {
-						DFAState d = s.getTarget(input.LA(1));
-						if ( d.isAcceptState && d.prediction==s.prediction ) {
-							// we can carve it out.
-							s.setTarget(input.LA(1), ERROR); // IGNORE really not error
-						}
-					}
-					if ( dfa_debug ) {
-						System.out.println("back from DFA update, alt="+alt+", dfa=\n"+dfa.toString(parser.getTokenNames()));
-						//dump(dfa);
-=======
-
-				alt = execATN(dfa, s, input, startIndex, outerContext);
+
+				SimulatorState initialState = new SimulatorState(outerContext, s, state.useContext, remainingOuterContext);
+				alt = execATN(dfa, input, startIndex, initialState);
 				// this adds edge even if next state is accept for
 				// same alt; e.g., s0-A->:s1=>2-B->:s2=>2
 				// TODO: This next stuff kills edge, but extra states remain. :(
 				if ( s.isAcceptState && alt!=-1 ) {
-					DFAState d = s.edges[input.LA(1)+1];
+					DFAState d = s.getTarget(input.LA(1));
 					if ( d.isAcceptState && d.prediction==s.prediction ) {
 						// we can carve it out.
-						s.edges[input.LA(1)+1] = ERROR; // IGNORE really not error
->>>>>>> cd3adb14
+						s.setTarget(input.LA(1), ERROR); // IGNORE really not error
 					}
 				}
 				if ( dfa_debug ) {
@@ -578,11 +552,7 @@
 	 */
 	public int execATN(@NotNull DFA dfa,
 					   @NotNull SymbolStream<? extends Symbol> input, int startIndex,
-<<<<<<< HEAD
 					   @NotNull SimulatorState initialState)
-=======
-					   ParserRuleContext<?> outerContext)
->>>>>>> cd3adb14
 	{
 		if ( debug ) System.out.println("execATN decision "+dfa.decision+" exec LA(1)=="+ getLookaheadName(input));
 		ATN_failover++;
@@ -716,7 +686,6 @@
 		}
 	}
 
-<<<<<<< HEAD
 	protected SimulatorState computeReachSet(DFA dfa, SimulatorState previous, int t, boolean greedy, PredictionContextCache contextCache) {
 		final boolean useContext = previous.useContext;
 		RuleContext remainingGlobalContext = previous.remainingOuterContext;
@@ -740,29 +709,6 @@
 						reachIntermediate.add(new ATNConfig(c, target));
 					}
 				}
-=======
-	// comes back with reach.uniqueAlt set to a valid alt
-	public ATNConfigSet execATNWithFullContext(DFA dfa,
-											   DFAState D, // how far we got before failing over
-											   @NotNull ATNConfigSet s0,
-											   @NotNull SymbolStream<? extends Symbol> input, int startIndex,
-											   ParserRuleContext<?> outerContext,
-											   int nalts,
-											   boolean greedy)
-	{
-		retry_with_context++;
-		reportAttemptingFullContext(dfa, s0, startIndex, input.index());
-
-		if ( debug ) System.out.println("execATNWithFullContext "+s0+", greedy="+greedy);
-		ATNConfigSet reach = null;
-		ATNConfigSet previous = s0;
-		input.seek(startIndex);
-		int t = input.LA(1);
-		while (true) { // while more work
-			reach = computeReachSet(previous, t, greedy, true);
-			if ( reach==null ) {
-				throw noViableAlt(input, outerContext, previous, startIndex);
->>>>>>> cd3adb14
 			}
 
 			final boolean collectPredicates = false;
