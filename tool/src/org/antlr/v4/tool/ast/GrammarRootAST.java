/*
 * [The "BSD license"]
 *  Copyright (c) 2012 Terence Parr
 *  Copyright (c) 2012 Sam Harwell
 *  All rights reserved.
 *
 *  Redistribution and use in source and binary forms, with or without
 *  modification, are permitted provided that the following conditions
 *  are met:
 *
 *  1. Redistributions of source code must retain the above copyright
 *     notice, this list of conditions and the following disclaimer.
 *  2. Redistributions in binary form must reproduce the above copyright
 *     notice, this list of conditions and the following disclaimer in the
 *     documentation and/or other materials provided with the distribution.
 *  3. The name of the author may not be used to endorse or promote products
 *     derived from this software without specific prior written permission.
 *
 *  THIS SOFTWARE IS PROVIDED BY THE AUTHOR ``AS IS'' AND ANY EXPRESS OR
 *  IMPLIED WARRANTIES, INCLUDING, BUT NOT LIMITED TO, THE IMPLIED WARRANTIES
 *  OF MERCHANTABILITY AND FITNESS FOR A PARTICULAR PURPOSE ARE DISCLAIMED.
 *  IN NO EVENT SHALL THE AUTHOR BE LIABLE FOR ANY DIRECT, INDIRECT,
 *  INCIDENTAL, SPECIAL, EXEMPLARY, OR CONSEQUENTIAL DAMAGES (INCLUDING, BUT
 *  NOT LIMITED TO, PROCUREMENT OF SUBSTITUTE GOODS OR SERVICES; LOSS OF USE,
 *  DATA, OR PROFITS; OR BUSINESS INTERRUPTION) HOWEVER CAUSED AND ON ANY
 *  THEORY OF LIABILITY, WHETHER IN CONTRACT, STRICT LIABILITY, OR TORT
 *  (INCLUDING NEGLIGENCE OR OTHERWISE) ARISING IN ANY WAY OUT OF THE USE OF
 *  THIS SOFTWARE, EVEN IF ADVISED OF THE POSSIBILITY OF SUCH DAMAGE.
 */

package org.antlr.v4.tool.ast;

import org.antlr.runtime.Token;
import org.antlr.runtime.TokenStream;
import org.antlr.runtime.tree.Tree;

import java.util.HashMap;
import java.util.Map;

public class GrammarRootAST extends GrammarASTWithOptions {
<<<<<<< HEAD
    @SuppressWarnings("serial")
	public static final Map<String, String> defaultOptions =
         new HashMap<String, String>() {{
			 put("language","Java");
			 put("abstract","false");
		 }};
=======
	public static final Map<String, String> defaultOptions = new HashMap<String, String>();
	static {
		defaultOptions.put("language","Java");
	}

>>>>>>> bca2589b
    public int grammarType; // LEXER, PARSER, GRAMMAR (combined)
	public boolean hasErrors;
	/** Track stream used to create this tree */
	public TokenStream tokenStream;
	public Map<String, String> cmdLineOptions; // -DsuperClass=T on command line
	public String fileName;

	public GrammarRootAST(GrammarRootAST node) {
		super(node);
		this.grammarType = node.grammarType;
		this.hasErrors = node.hasErrors;
	}

	public GrammarRootAST(int type) { super(type); }
    public GrammarRootAST(Token t) { super(t); }
    public GrammarRootAST(int type, Token t) { super(type, t); }
    public GrammarRootAST(int type, Token t, String text) {
        super(type,t,text);
    }

	public String getGrammarName() {
		Tree t = getChild(0);
		if ( t!=null ) return t.getText();
		return null;
	}

	@Override
	public String getOptionString(String key) {
		if ( cmdLineOptions!=null && cmdLineOptions.containsKey(key) ) {
			return cmdLineOptions.get(key);
		}
		String value = super.getOptionString(key);
		if ( value==null ) {
			value = defaultOptions.get(key);
		}
		return value;
	}

	@Override
	public Object visit(GrammarASTVisitor v) { return v.visit(this); }

	@Override
	public GrammarRootAST dupNode() { return new GrammarRootAST(this); }
}<|MERGE_RESOLUTION|>--- conflicted
+++ resolved
@@ -38,20 +38,12 @@
 import java.util.Map;
 
 public class GrammarRootAST extends GrammarASTWithOptions {
-<<<<<<< HEAD
-    @SuppressWarnings("serial")
-	public static final Map<String, String> defaultOptions =
-         new HashMap<String, String>() {{
-			 put("language","Java");
-			 put("abstract","false");
-		 }};
-=======
 	public static final Map<String, String> defaultOptions = new HashMap<String, String>();
 	static {
 		defaultOptions.put("language","Java");
+		defaultOptions.put("abstract","false");
 	}
 
->>>>>>> bca2589b
     public int grammarType; // LEXER, PARSER, GRAMMAR (combined)
 	public boolean hasErrors;
 	/** Track stream used to create this tree */
