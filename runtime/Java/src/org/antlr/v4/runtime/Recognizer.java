--- conflicted
+++ resolved
@@ -37,11 +37,8 @@
 import org.antlr.v4.runtime.misc.Nullable;
 import org.antlr.v4.runtime.misc.Utils;
 
-<<<<<<< HEAD
 import java.util.ArrayList;
-=======
 import java.util.Collections;
->>>>>>> 10f45abb
 import java.util.List;
 import java.util.Map;
 import java.util.WeakHashMap;
@@ -50,15 +47,12 @@
 public abstract class Recognizer<Symbol, ATNInterpreter extends ATNSimulator> {
 	public static final int EOF=-1;
 
-<<<<<<< HEAD
-	@SuppressWarnings("serial")
-=======
 	private static final Map<String[], Map<String, Integer>> tokenTypeMapCache =
 		new WeakHashMap<String[], Map<String, Integer>>();
 	private static final Map<String[], Map<String, Integer>> ruleIndexMapCache =
 		new WeakHashMap<String[], Map<String, Integer>>();
 
->>>>>>> 10f45abb
+	@SuppressWarnings("serial")
 	@NotNull
 	private List<ANTLRErrorListener<? super Symbol>> _listeners =
 		new CopyOnWriteArrayList<ANTLRErrorListener<? super Symbol>>() {{ add(ConsoleErrorListener.INSTANCE); }};
@@ -146,19 +140,15 @@
 	 */
 	public abstract String getGrammarFileName();
 
-<<<<<<< HEAD
-	public ATN getATN() {
-		return _interp.atn;
-	}
-=======
 	/**
 	 * Get the {@link ATN} used by the recognizer for prediction.
 	 *
 	 * @return The {@link ATN} used by the recognizer for prediction.
 	 */
 	@NotNull
-	public abstract ATN getATN();
->>>>>>> 10f45abb
+	public ATN getATN() {
+		return _interp.atn;
+	}
 
 	/**
 	 * Get the ATN interpreter used by the recognizer for prediction.
