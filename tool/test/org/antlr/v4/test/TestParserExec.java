--- conflicted
+++ resolved
@@ -568,7 +568,6 @@
 	}
 
 	/**
-<<<<<<< HEAD
 	 * This is a regression test for tunnelvisionlabs/antlr4cs#71 "Erroneous
 	 * extraneous input detected in C# (but not in Java)".
 	 * https://github.com/tunnelvisionlabs/antlr4cs/issues/71
@@ -620,7 +619,10 @@
 		String found = execParser("Expr.g4", grammar, "ExprParser", "ExprLexer", "root",
 								  input, false);
 		assertEquals("", found);
-=======
+		assertNull(stderrDuringParse);
+	}
+
+	/**
 	 * This is a regression test for antlr/antlr4#672 "Initialization failed in
 	 * locals".
 	 * https://github.com/antlr/antlr4/issues/672
@@ -644,7 +646,6 @@
 		String input = "2 9 10 3 1 2 3";
 		String found = execParser("Data.g4", grammar, "DataParser", "DataLexer", "file", input, false);
 		assertEquals("6\n", found);
->>>>>>> 7f577d92
 		assertNull(stderrDuringParse);
 	}
 }