--- conflicted
+++ resolved
@@ -1631,11 +1631,7 @@
                 // if no (null, i), then no default prediction.
                 if (ambigAlts != null && ambigAlts.Get(i) && pred == SemanticContext.None)
                 {
-<<<<<<< HEAD
-                    pairs.Add(new DFAState.PredPrediction(null, i));
-=======
-                    pairs.AddItem(new DFAState.PredPrediction(pred, i));
->>>>>>> 2a3412ff
+                    pairs.Add(new DFAState.PredPrediction(pred, i));
                 }
                 else
                 {
@@ -1679,12 +1675,8 @@
                     }
                     continue;
                 }
-<<<<<<< HEAD
-                bool evaluatedResult = pair.pred.Eval(parser, outerContext);
+                bool evaluatedResult = EvalSemanticContext(pair.pred, outerContext, pair.alt);
 #if !PORTABLE
-=======
-                bool evaluatedResult = EvalSemanticContext(pair.pred, outerContext, pair.alt);
->>>>>>> 2a3412ff
                 if (debug || dfa_debug)
                 {
                     System.Console.Out.WriteLine("eval pred " + pair + "=" + evaluatedResult);
@@ -2195,13 +2187,8 @@
                 {
                     for (int j = firstIndexCurrentState; j <= lastIndexCurrentStateMinAlt; j++)
                     {
-<<<<<<< HEAD
                         ATNConfig checkConfig = configs[j];
-                        if (checkConfig.SemanticContext != SemanticContext.None && !checkConfig.SemanticContext.Equals(config.SemanticContext))
-=======
-                        ATNConfig checkConfig = configs[j_1];
                         if (checkConfig.SemanticContext != SemanticContext.None && !checkConfig.SemanticContext.Equals(config_1.SemanticContext))
->>>>>>> 2a3412ff
                         {
                             continue;
                         }
