/*
 * [The "BSD license"]
 *  Copyright (c) 2012 Terence Parr
 *  Copyright (c) 2012 Sam Harwell
 *  All rights reserved.
 *
 *  Redistribution and use in source and binary forms, with or without
 *  modification, are permitted provided that the following conditions
 *  are met:
 *
 *  1. Redistributions of source code must retain the above copyright
 *     notice, this list of conditions and the following disclaimer.
 *  2. Redistributions in binary form must reproduce the above copyright
 *     notice, this list of conditions and the following disclaimer in the
 *     documentation and/or other materials provided with the distribution.
 *  3. The name of the author may not be used to endorse or promote products
 *     derived from this software without specific prior written permission.
 *
 *  THIS SOFTWARE IS PROVIDED BY THE AUTHOR ``AS IS'' AND ANY EXPRESS OR
 *  IMPLIED WARRANTIES, INCLUDING, BUT NOT LIMITED TO, THE IMPLIED WARRANTIES
 *  OF MERCHANTABILITY AND FITNESS FOR A PARTICULAR PURPOSE ARE DISCLAIMED.
 *  IN NO EVENT SHALL THE AUTHOR BE LIABLE FOR ANY DIRECT, INDIRECT,
 *  INCIDENTAL, SPECIAL, EXEMPLARY, OR CONSEQUENTIAL DAMAGES (INCLUDING, BUT
 *  NOT LIMITED TO, PROCUREMENT OF SUBSTITUTE GOODS OR SERVICES; LOSS OF USE,
 *  DATA, OR PROFITS; OR BUSINESS INTERRUPTION) HOWEVER CAUSED AND ON ANY
 *  THEORY OF LIABILITY, WHETHER IN CONTRACT, STRICT LIABILITY, OR TORT
 *  (INCLUDING NEGLIGENCE OR OTHERWISE) ARISING IN ANY WAY OUT OF THE USE OF
 *  THIS SOFTWARE, EVEN IF ADVISED OF THE POSSIBILITY OF SUCH DAMAGE.
 */

package org.antlr.v4.runtime.atn;

import org.antlr.v4.runtime.CommonTokenStream;
import org.antlr.v4.runtime.IntStream;
import org.antlr.v4.runtime.NoViableAltException;
import org.antlr.v4.runtime.Parser;
import org.antlr.v4.runtime.ParserRuleContext;
import org.antlr.v4.runtime.RuleContext;
import org.antlr.v4.runtime.Token;
import org.antlr.v4.runtime.TokenStream;
import org.antlr.v4.runtime.dfa.DFA;
import org.antlr.v4.runtime.dfa.DFAState;
import org.antlr.v4.runtime.misc.IntegerList;
import org.antlr.v4.runtime.misc.Interval;
import org.antlr.v4.runtime.misc.NotNull;
import org.antlr.v4.runtime.misc.Nullable;

import java.util.ArrayList;
import java.util.Arrays;
import java.util.BitSet;
import java.util.Collection;
import java.util.Collections;
import java.util.Comparator;
import java.util.HashSet;
import java.util.List;
import java.util.Set;
import java.util.concurrent.atomic.AtomicReference;

/**
 The embodiment of the adaptive LL(*) parsing strategy.

 The basic complexity of the adaptive strategy makes it harder to
 understand. We begin with ATN simulation to build paths in a
 DFA. Subsequent prediction requests go through the DFA first. If
 they reach a state without an edge for the current symbol, the
 algorithm fails over to the ATN simulation to complete the DFA
 path for the current input (until it finds a conflict state or
 uniquely predicting state).

 All of that is done without using the outer context because we
 want to create a DFA that is not dependent upon the rule
 invocation stack when we do a prediction.  One DFA works in all
 contexts. We avoid using context not necessarily because it
 slower, although it can be, but because of the DFA caching
 problem.  The closure routine only considers the rule invocation
 stack created during prediction beginning in the entry rule.  For
 example, if prediction occurs without invoking another rule's
 ATN, there are no context stacks in the configurations. When this
 leads to a conflict, we don't know if it's an ambiguity or a
 weakness in the strong LL(*) parsing strategy (versus full
 LL(*)).

 So, we simply retry the ATN simulation again, this time
 using full outer context and filling a dummy DFA (to avoid
 polluting the context insensitive DFA). Configuration context
 stacks will be the full invocation stack from the start rule. If
 we get a conflict using full context, then we can definitively
 say we have a true ambiguity for that input sequence. If we don't
 get a conflict, it implies that the decision is sensitive to the
 outer context. (It is not context-sensitive in the sense of
 context sensitive grammars.) We create a special DFA accept state
 that maps rule context to a predicted alternative. That is the
 only modification needed to handle full LL(*) prediction. In
 general, full context prediction will use more lookahead than
 necessary, but it pays to share the same DFA. For a schedule
 proof that full context prediction uses that most the same amount
 of lookahead as a context insensitive prediction, see the comment
 on method retryWithContext().

 So, the strategy is complex because we bounce back and forth from
 the ATN to the DFA, simultaneously performing predictions and
 extending the DFA according to previously unseen input
 sequences. The retry with full context is a recursive call to the
 same function naturally because it does the same thing, just with
 a different initial context. The problem is, that we need to pass
 in a "full context mode" parameter so that it knows to report
 conflicts differently. It also knows not to do a retry, to avoid
 infinite recursion, if it is already using full context.

 Retry a simulation using full outer context.
	 *
	 *  One of the key assumptions here is that using full context
	 *  can use at most the same amount of input as a simulation
	 *  that is not useful context (i.e., it uses all possible contexts
	 *  that could invoke our entry rule. I believe that this is true
	 *  and the proof might go like this.
	 *
	 *  THEOREM:  The amount of input consumed during a full context
	 *  simulation is at most the amount of input consumed during a
	 *  non full context simulation.
	 *
	 *  PROOF: Let D be the DFA state at which non-context simulation
	 *  terminated. That means that D does not have a configuration for
	 *  which we can legally pursue more input. (It is legal to work only
	 *  on configurations for which there is no conflict with another
	 *  configuration.) Now we restrict ourselves to following ATN edges
	 *  associated with a single context. Choose any DFA state D' along
	 *  the path (same input) to D. That state has either the same number
	 *  of configurations or fewer. (If the number of configurations is
	 *  the same, then we have degenerated to the non-context case.) Now
	 *  imagine that we restrict to following edges associated with
	 *  another single context and that we reach DFA state D'' for the
	 *  same amount of input as D'. The non-context simulation merges D'
	 *  and D''. The union of the configuration sets either has the same
	 *  number of configurations as both D' and D'' or it has more. If it
	 *  has the same number, we are no worse off and the merge does not
	 *  force us to look for more input than we would otherwise have to
	 *  do. If the union has more configurations, it can introduce
	 *  conflicts but not new alternatives--we cannot conjure up alternatives
	 *  by computing closure on the DFA state.  Here are the cases for
	 *  D' union D'':
	 *
	 *  1. No increase in configurations, D' = D''
	 *  2. Add configuration that introduces a new alternative number.
	 *     This cannot happen because no new alternatives are introduced
	 *     while computing closure, even during start state computation.
	 *  3. D'' adds a configuration that does not conflict with any
	 *     configuration in D'.  Simulating without context would then have
	 *     forced us to use more lookahead than D' (full context) alone.
	 *  3. D'' adds a configuration that introduces a conflict with a
	 *     configuration in D'. There are 2 cases:
	 *     a. The conflict does not cause termination (D' union D''
	 *        is added to the work list). Again no context simulation requires
	 *        more input.
	 *     b. The conflict does cause termination, but this cannot happen.
	 *        By definition, we know that with ALL contexts merged we
	 *        don't terminate until D and D' uses less input than D. Therefore
	 *        no context simulation requires more input than full context
	 *        simulation.
	 *
	 *  We have covered all the cases and there is never a situation where
	 *  a single, full context simulation requires more input than a
	 *  no context simulation.

	 I spent a bunch of time thinking about this problem after finding
	 a case where context-sensitive ATN simulation looks beyond what they
	 no context simulation uses. the no context simulation for if then else
	 stops at the else whereas full context scans through to the end of the
	 statement to decide that the "else statement" clause is ambiguous. And
	 sometimes it is not ambiguous! Ok, I made an untrue assumption in my
	 proof which I won't bother going to. the important thing is what I'm
	 going to do about it. I thought I had a simple answer, but nope. It
	 turns out that the if then else case is perfect example of something
	 that has the following characteristics:

	 * no context conflicts at k=1
	 * full context at k=(1 + length of statement) can be both ambiguous and not
	   ambiguous depending on the input, though I think from different contexts.

	 But, the good news is that the k=1 case is a special case in that
	 SLL(1) and LL(1) have exactly the same power so we can conclude that
	 conflicts at k=1 are true ambiguities and we do not need to pursue
	 context-sensitive parsing. That covers a huge number of cases
	 including the if then else clause and the predicated precedence
	 parsing mechanism. whew! because that could be extremely expensive if
	 we had to do context.

	 Further, there is no point in doing full context if none of the
	 configurations dip into the outer context. This nicely handles cases
	 such as super constructor calls versus function calls. One grammar
	 might look like this:

	 ctorBody : '{' superCall? stat* '}' ;

	 Or, you might see something like

	 stat : superCall ';' | expression ';' | ... ;

	 In both cases I believe that no closure operations will dip into the
	 outer context. In the first case ctorBody in the worst case will stop
	 at the '}'. In the 2nd case it should stop at the ';'. Both cases
	 should stay within the entry rule and not dip into the outer context.

	 So, we now cover what I hope is the vast majority of the cases (in
	 particular the very important precedence parsing case). Anything that
	 needs k>1 and dips into the outer context requires a full context
	 retry. In this case, I'm going to start out with a brain-dead solution
	 which is to mark the DFA state as context-sensitive when I get a
	 conflict. Any further DFA simulation that reaches that state will
	 launch an ATN simulation to get the prediction, without updating the
	 DFA or storing any context information. Later, I can make this more
	 efficient, but at least in this case I can guarantee that it will
	 always do the right thing. We are not making any assumptions about
	 lookahead depth.

	 Ok, writing this up so I can put in a comment.

	 Upon conflict in the no context simulation:

	 * if k=1, report ambiguity and resolve to the minimum conflicting alternative

	 * if k=1 and predicates, no report and include the predicate to
	   predicted alternative map in the DFA state

	 * if k=* and we did not dip into the outer context, report ambiguity
	   and resolve to minimum conflicting alternative

	 * if k>1 and we dip into outer context, retry with full context
		 * if conflict, report ambiguity and resolve to minimum conflicting
		   alternative, mark DFA as context-sensitive
		 * If no conflict, report ctx sensitivity and mark DFA as context-sensitive
		 * Technically, if full context k is less than no context k, we can
			 reuse the conflicting DFA state so we don't have to create special
			 DFA paths branching from context, but we can leave that for
			 optimization later if necessary.

	 * if non-greedy, no report and resolve to the exit alternative
 *
 * 	By default we do full context-sensitive LL(*) parsing not
 	 *  Strong LL(*) parsing. If we fail with Strong LL(*) we
 	 *  try full LL(*). That means we rewind and use context information
 	 *  when closure operations fall off the end of the rule that
 	 *  holds the decision were evaluating
*/
public class ParserATNSimulator<Symbol extends Token> extends ATNSimulator {
	public static final boolean debug = false;
	public static final boolean dfa_debug = false;
	public static final boolean retry_debug = false;

<<<<<<< HEAD
	private PredictionMode predictionMode = PredictionMode.LL;
	public boolean force_global_context = false;
	public boolean always_try_local_context = true;

	public boolean optimize_unique_closure = true;
	public boolean optimize_ll1 = true;
	public boolean optimize_hidden_conflicted_configs = false;
	public boolean optimize_tail_calls = true;
	public boolean tail_call_preserves_sll = true;
	public boolean treat_sllk1_conflict_as_ambiguity = false;

	public static boolean optimize_closure_busy = true;
=======
	public static int predict_calls = 0;
	public static int retry_with_context = 0;
	public static int retry_with_context_indicates_no_conflict = 0;
	public static int retry_with_context_predicts_same_alt = 0;
>>>>>>> 007308f4

	@Nullable
	protected final Parser<Symbol> parser;

	/**
	 * When {@code true}, ambiguous alternatives are reported when they are
	 * encountered within {@link #execATN}. When {@code false}, these messages
	 * are suppressed. The default is {@code false}.
	 * <p>
	 * When messages about ambiguous alternatives are not required, setting this
	 * to {@code false} enables additional internal optimizations which may lose
	 * this information.
	 */
	public boolean reportAmbiguities = false;

	/** By default we do full context-sensitive LL(*) parsing not
	 *  Strong LL(*) parsing. If we fail with Strong LL(*) we
	 *  try full LL(*). That means we rewind and use context information
	 *  when closure operations fall off the end of the rule that
	 *  holds the decision were evaluating.
	 */
	protected boolean userWantsCtxSensitive = true;

	/** Testing only! */
	public ParserATNSimulator(@NotNull ATN atn) {
		this(null, atn);
	}

	public ParserATNSimulator(@Nullable Parser<Symbol> parser, @NotNull ATN atn) {
		super(atn);
		this.parser = parser;
	}

	@NotNull
	public final PredictionMode getPredictionMode() {
		return predictionMode;
	}

	public final void setPredictionMode(@NotNull PredictionMode predictionMode) {
		this.predictionMode = predictionMode;
	}

	@Override
	public void reset() {
	}

	public int adaptivePredict(@NotNull TokenStream<? extends Symbol> input, int decision,
							   @Nullable ParserRuleContext<Symbol> outerContext)
	{
<<<<<<< HEAD
		return adaptivePredict(input, decision, outerContext, false);
	}

	public int adaptivePredict(@NotNull TokenStream<? extends Symbol> input,
							   int decision,
							   @Nullable ParserRuleContext<Symbol> outerContext,
							   boolean useContext)
	{
		DFA dfa = atn.decisionToDFA[decision];
		assert dfa != null;
		if (optimize_ll1 && !dfa.isEmpty()) {
			int ll_1 = input.LA(1);
			if (ll_1 >= 0 && ll_1 <= Short.MAX_VALUE) {
				int key = (decision << 16) + ll_1;
				Integer alt = atn.LL1Table.get(key);
				if (alt != null) {
					return alt;
				}
			}
		}

		if (force_global_context) {
			useContext = true;
=======
		if ( debug || debug_list_atn_decisions )  {
			System.out.println("adaptivePredict decision "+decision+
								   " exec LA(1)=="+ getLookaheadName(input)+
								   " line "+input.LT(1).getLine()+":"+input.LT(1).getCharPositionInLine());
		}
		mergeCache = new DoubleKeyMap<PredictionContext,PredictionContext,PredictionContext>();
		_input = input;
		_startIndex = input.index();
		_outerContext = outerContext;
		predict_calls++;
		DFA dfa = decisionToDFA[decision];

		// Now we are certain to have a specific decision's DFA
		// But, do we still need an initial state?
		if ( dfa.s0==null ) {
			try {
				return predictATN(dfa, input, outerContext);
			}
			finally {
				mergeCache = null; // wack cache after each prediction
			}
		}

		// We can start with an existing DFA
		int m = input.mark();
		int index = input.index();
		try {
			return execATN(dfa, dfa.s0, input, index, outerContext);
>>>>>>> 007308f4
		}
		else if (!always_try_local_context) {
			useContext |= dfa != null && dfa.isContextSensitive();
		}

		userWantsCtxSensitive = useContext || (predictionMode != PredictionMode.SLL && outerContext != null && !atn.decisionToState.get(decision).sll);
		if (outerContext == null) {
			outerContext = ParserRuleContext.emptyContext();
		}

		SimulatorState<Symbol> state = null;
		if (!dfa.isEmpty()) {
			state = getStartState(dfa, input, outerContext, useContext);
		}

		if ( state==null ) {
			return predictATN(dfa, input, outerContext, useContext);
		}
		else {
			//dump(dfa);
			// start with the DFA
			int m = input.mark();
			int index = input.index();
			try {
				int alt = execDFA(dfa, input, index, state);
				return alt;
			}
			finally {
				input.seek(index);
				input.release(m);
			}
		}
	}

	public SimulatorState<Symbol> getStartState(@NotNull DFA dfa,
										@NotNull TokenStream<? extends Symbol> input,
										@NotNull ParserRuleContext<Symbol> outerContext,
										boolean useContext) {

		if (!useContext) {
			if (dfa.s0.get() == null) {
				return null;
			}

			return new SimulatorState<Symbol>(outerContext, dfa.s0.get(), false, outerContext);
		}

		ParserRuleContext<Symbol> remainingContext = outerContext;
		assert outerContext != null;
		DFAState s0 = dfa.s0full.get();
		while (remainingContext != null && s0 != null && s0.isContextSensitive()) {
			remainingContext = skipTailCalls(remainingContext);
			s0 = s0.getContextTarget(getReturnState(remainingContext));
			if (remainingContext.isEmpty()) {
				assert s0 == null || !s0.isContextSensitive();
			}
			else {
				remainingContext = remainingContext.getParent();
			}
		}

		if (s0 == null) {
			return null;
		}

		return new SimulatorState<Symbol>(outerContext, s0, useContext, remainingContext);
	}

	public int predictATN(@NotNull DFA dfa, @NotNull TokenStream<? extends Symbol> input,
						  @Nullable ParserRuleContext<Symbol> outerContext,
						  boolean useContext)
	{
<<<<<<< HEAD
		if ( outerContext==null ) outerContext = ParserRuleContext.emptyContext();
		if ( debug ) System.out.println("ATN decision "+dfa.decision+
										" exec LA(1)=="+ getLookaheadName(input) +
										", outerContext="+outerContext.toString(parser));
=======
		if ( outerContext==null ) outerContext = ParserRuleContext.EMPTY;
		if ( debug || debug_list_atn_decisions )  {
			System.out.println("predictATN decision "+dfa.decision+
							   " exec LA(1)=="+ getLookaheadName(input) +
							   ", outerContext="+outerContext.toString(parser));
		}
		boolean fullCtx = false;
		ATNConfigSet s0_closure =
			computeStartState(dfa.atnStartState,
							  ParserRuleContext.EMPTY,
							  fullCtx);
		dfa.s0 = addDFAState(dfa, new DFAState(s0_closure));
>>>>>>> 007308f4

		int alt = 0;
		int m = input.mark();
		int index = input.index();
		try {
			SimulatorState<Symbol> state = computeStartState(dfa, outerContext, useContext);
			if (state.s0.isAcceptState) {
				return execDFA(dfa, input, index, state);
			}
			else {
				alt = execATN(dfa, input, index, state);
			}
		}
		catch (NoViableAltException nvae) {
			if ( debug ) dumpDeadEndConfigs(nvae);
			throw nvae;
		}
		finally {
			input.seek(index);
			input.release(m);
		}
		if ( debug ) System.out.println("DFA after predictATN: "+dfa.toString(parser.getTokenNames(), parser.getRuleNames()));
		return alt;
	}

<<<<<<< HEAD
	public int execDFA(@NotNull DFA dfa,
					   @NotNull TokenStream<? extends Symbol> input, int startIndex,
					   @NotNull SimulatorState<Symbol> state)
    {
		ParserRuleContext<Symbol> outerContext = state.outerContext;
		if ( dfa_debug ) System.out.println("DFA decision "+dfa.decision+
											" exec LA(1)=="+ getLookaheadName(input) +
											", outerContext="+outerContext.toString(parser));
		if ( dfa_debug ) System.out.print(dfa.toString(parser.getTokenNames(), parser.getRuleNames()));
		DFAState acceptState = null;
		DFAState s = state.s0;

		int t = input.LA(1);
		ParserRuleContext<Symbol> remainingOuterContext = state.remainingOuterContext;

		while ( true ) {
			if ( dfa_debug ) System.out.println("DFA state "+s.stateNumber+" LA(1)=="+getLookaheadName(input));
			if ( state.useContext ) {
				while ( s.isContextSymbol(t) ) {
					DFAState next = null;
					if (remainingOuterContext != null) {
						remainingOuterContext = skipTailCalls(remainingOuterContext);
						next = s.getContextTarget(getReturnState(remainingOuterContext));
					}

					if ( next == null ) {
						// fail over to ATN
						SimulatorState<Symbol> initialState = new SimulatorState<Symbol>(state.outerContext, s, state.useContext, remainingOuterContext);
						return execATN(dfa, input, startIndex, initialState);
					}

					remainingOuterContext = remainingOuterContext.getParent();
					s = next;
				}
			}
			if ( s.isAcceptState ) {
				if ( s.predicates!=null ) {
					if ( dfa_debug ) System.out.println("accept "+s);
				}
				else {
					if ( dfa_debug ) System.out.println("accept; predict "+s.prediction +" in state "+s.stateNumber);
				}
				acceptState = s;
				// keep going unless we're at EOF or state only has one alt number
				// mentioned in configs; check if something else could match
				// TODO: don't we always stop? only lexer would keep going
				// TODO: v3 dfa don't do this.
				break;
			}

			// t is not updated if one of these states is reached
			assert !s.isAcceptState;

			// if no edge, pop over to ATN interpreter, update DFA and return
			DFAState target = s.getTarget(t);
			if ( target == null ) {
				if ( dfa_debug && t>=0 ) System.out.println("no edge for "+parser.getTokenNames()[t]);
				int alt;
				if ( dfa_debug ) {
					Interval interval = Interval.of(startIndex, parser.getInputStream().index());
					System.out.println("ATN exec upon "+
									   parser.getInputStream().getText(interval) +
									   " at DFA state "+s.stateNumber);
				}

				SimulatorState<Symbol> initialState = new SimulatorState<Symbol>(outerContext, s, state.useContext, remainingOuterContext);
				alt = execATN(dfa, input, startIndex, initialState);
				// this adds edge even if next state is accept for
				// same alt; e.g., s0-A->:s1=>2-B->:s2=>2
				// TODO: This next stuff kills edge, but extra states remain. :(
				if ( s.isAcceptState && alt!=-1 ) {
					DFAState d = s.getTarget(input.LA(1));
					if ( d.isAcceptState && d.prediction==s.prediction ) {
						// we can carve it out.
						s.setTarget(input.LA(1), ERROR); // IGNORE really not error
					}
				}
				if ( dfa_debug ) {
					System.out.println("back from DFA update, alt="+alt+", dfa=\n"+dfa.toString(parser.getTokenNames(), parser.getRuleNames()));
					//dump(dfa);
				}
				// action already executed
				if ( dfa_debug ) System.out.println("DFA decision "+dfa.decision+
													" predicts "+alt);
				return alt; // we've updated DFA, exec'd action, and have our deepest answer
			}
			else if ( target == ERROR ) {
				throw noViableAlt(input, outerContext, s.configs, startIndex);
			}
			s = target;
			if (!s.isAcceptState && t != IntStream.EOF) {
				input.consume();
				t = input.LA(1);
			}
		}
//		if ( acceptState==null ) {
//			if ( debug ) System.out.println("!!! no viable alt in dfa");
//			return -1;
//		}

		if ( acceptState.configs.getConflictingAlts()!=null ) {
			if ( dfa.atnStartState instanceof DecisionState ) {
				if (!userWantsCtxSensitive ||
					!acceptState.configs.getDipsIntoOuterContext() ||
					(treat_sllk1_conflict_as_ambiguity && input.index() == startIndex))
				{
					// we don't report the ambiguity again
					//if ( !acceptState.configset.hasSemanticContext() ) {
					//	reportAmbiguity(dfa, acceptState, startIndex, input.index(), acceptState.configset.getConflictingAlts(), acceptState.configset);
					//}
				}
				else {
					assert !state.useContext;

					// Before attempting full context prediction, check to see if there are
					// disambiguating or validating predicates to evaluate which allow an
					// immediate decision
					if ( acceptState.predicates!=null ) {
						int conflictIndex = input.index();
						if (conflictIndex != startIndex) {
							input.seek(startIndex);
						}

						BitSet predictions = evalSemanticContext(s.predicates, outerContext, true);
						if ( predictions.cardinality() == 1 ) {
							return predictions.nextSetBit(0);
						}

						if (conflictIndex != startIndex) {
							// restore the index so reporting the fallback to full
							// context occurs with the index at the correct spot
							input.seek(conflictIndex);
						}
					}

					if (reportAmbiguities) {
						SimulatorState<Symbol> fullContextState = computeStartState(dfa, outerContext, true);
						reportAttemptingFullContext(dfa, fullContextState, startIndex, input.index());
					}

					input.seek(startIndex);
					return adaptivePredict(input, dfa.decision, outerContext, true);
				}
			}
		}

		// Before jumping to prediction, check to see if there are
		// disambiguating or validating predicates to evaluate
		if ( s.predicates != null ) {
			int stopIndex = input.index();
			if (startIndex != stopIndex) {
				input.seek(startIndex);
			}

			BitSet alts = evalSemanticContext(s.predicates, outerContext, reportAmbiguities && predictionMode == PredictionMode.LL_EXACT_AMBIG_DETECTION);
			switch (alts.cardinality()) {
			case 0:
				throw noViableAlt(input, outerContext, s.configs, startIndex);

			case 1:
				return alts.nextSetBit(0);

			default:
				// report ambiguity after predicate evaluation to make sure the correct
				// set of ambig alts is reported.
				if (startIndex != stopIndex) {
					input.seek(stopIndex);
				}

				reportAmbiguity(dfa, s, startIndex, stopIndex, alts, s.configs);
				return alts.nextSetBit(0);
			}
		}

		if ( dfa_debug ) System.out.println("DFA decision "+dfa.decision+
											" predicts "+acceptState.prediction);
		return acceptState.prediction;
	}

=======
>>>>>>> 007308f4
	/** Performs ATN simulation to compute a predicted alternative based
	 *  upon the remaining input, but also updates the DFA cache to avoid
	 *  having to traverse the ATN again for the same input sequence.

	 There are some key conditions we're looking for after computing a new
	 set of ATN configs (proposed DFA state):
	       * if the set is empty, there is no viable alternative for current symbol
	       * does the state uniquely predict an alternative?
	       * does the state have a conflict that would prevent us from
	         putting it on the work list?
	       * if in non-greedy decision is there a config at a rule stop state?

	 We also have some key operations to do:
	       * add an edge from previous DFA state to potentially new DFA state, D,
	         upon current symbol but only if adding to work list, which means in all
	         cases except no viable alternative (and possibly non-greedy decisions?)
	       * collecting predicates and adding semantic context to DFA accept states
	       * adding rule context to context-sensitive DFA accept states
	       * consuming an input symbol
	       * reporting a conflict
	       * reporting an ambiguity
	       * reporting a context sensitivity
	       * reporting insufficient predicates

	 We should isolate those operations, which are side-effecting, to the
	 main work loop. We can isolate lots of code into other functions, but
	 they should be side effect free. They can return package that
	 indicates whether we should report something, whether we need to add a
	 DFA edge, whether we need to augment accept state with semantic
	 context or rule invocation context. Actually, it seems like we always
	 add predicates if they exist, so that can simply be done in the main
	 loop for any accept state creation or modification request.

	 cover these cases:
	    dead end
	    single alt
	    single alt + preds
	    conflict
	    conflict + preds

	 TODO: greedy + those

	 */
	public int execATN(@NotNull DFA dfa,
					   @NotNull TokenStream<? extends Symbol> input, int startIndex,
					   @NotNull SimulatorState<Symbol> initialState)
	{
<<<<<<< HEAD
		if ( debug ) System.out.println("execATN decision "+dfa.decision+" exec LA(1)=="+ getLookaheadName(input));

		final ParserRuleContext<Symbol> outerContext = initialState.outerContext;
		final boolean useContext = initialState.useContext;

		int t = input.LA(1);

        DecisionState decState = atn.getDecisionState(dfa.decision);
		SimulatorState<Symbol> previous = initialState;

		PredictionContextCache contextCache = new PredictionContextCache();
		while (true) { // while more work
			SimulatorState<Symbol> nextState = computeReachSet(dfa, previous, t, contextCache);
			if (nextState == null) {
				return handleNoViableAlt(input, startIndex, previous);
			}

			DFAState D = nextState.s0;
			ATNConfigSet reach = D.configs;

			// predicted alt => accept state
			assert D.isAcceptState || getUniqueAlt(reach) == ATN.INVALID_ALT_NUMBER;
			// conflicted => accept state
			assert D.isAcceptState || D.configs.getConflictingAlts() == null;

			if (D.isAcceptState) {
				int predictedAlt = reach.getConflictingAlts() == null ? getUniqueAlt(reach) : ATN.INVALID_ALT_NUMBER;
				if ( predictedAlt!=ATN.INVALID_ALT_NUMBER ) {
					if (optimize_ll1
						&& input.index() == startIndex
						&& nextState.outerContext == nextState.remainingOuterContext
						&& dfa.decision >= 0
						&& !D.configs.hasSemanticContext())
					{
						if (t >= 0 && t <= Short.MAX_VALUE) {
							int key = (dfa.decision << 16) + t;
							atn.LL1Table.put(key, predictedAlt);
						}
					}

					if (useContext && always_try_local_context) {
						reportContextSensitivity(dfa, nextState, startIndex, input.index());
					}
				}
				else if ( D.configs.getConflictingAlts()!=null ) {
					predictedAlt = D.prediction;
//						int k = input.index() - startIndex + 1; // how much input we used
//						System.out.println("used k="+k);
						if ( !userWantsCtxSensitive ||
							 !D.configs.getDipsIntoOuterContext() ||
							 (treat_sllk1_conflict_as_ambiguity && input.index() == startIndex))
						{
							if ( reportAmbiguities && !D.configs.hasSemanticContext() ) {
								reportAmbiguity(dfa, D, startIndex, input.index(), D.configs.getConflictingAlts(), D.configs);
							}
						}
						else {
							assert !useContext;
							assert D.isAcceptState;

							if ( D.configs.hasSemanticContext() ) {
								int nalts = decState.getNumberOfTransitions();
								DFAState.PredPrediction[] predPredictions = D.predicates;
								if (predPredictions != null) {
									int conflictIndex = input.index();
									if (conflictIndex != startIndex) {
										input.seek(startIndex);
									}

									// always use complete evaluation here since we'll want to retry with full context if still ambiguous
									BitSet alts = evalSemanticContext(predPredictions, outerContext, true);
									if (alts.cardinality() == 1) {
										return alts.nextSetBit(0);
									}

									if (conflictIndex != startIndex) {
										// restore the index so reporting the fallback to full
										// context occurs with the index at the correct spot
										input.seek(conflictIndex);
									}
								}
							}

							if ( debug ) System.out.println("RETRY with outerContext="+outerContext);
							SimulatorState<Symbol> fullContextState = computeStartState(dfa, outerContext, true);
							if (reportAmbiguities) {
								reportAttemptingFullContext(dfa, fullContextState, startIndex, input.index());
							}

							input.seek(startIndex);
							return execATN(dfa, input, startIndex, fullContextState);
						}
				}

				if ( D.predicates != null ) {
					int stopIndex = input.index();
					if (startIndex != stopIndex) {
						input.seek(startIndex);
					}

					BitSet alts = evalSemanticContext(D.predicates, outerContext, reportAmbiguities && predictionMode == PredictionMode.LL_EXACT_AMBIG_DETECTION);
					D.prediction = ATN.INVALID_ALT_NUMBER;
					switch (alts.cardinality()) {
					case 0:
						throw noViableAlt(input, outerContext, D.configs, startIndex);
=======
		if ( debug || debug_list_atn_decisions) {
			System.out.println("execATN decision "+dfa.decision+
							   " exec LA(1)=="+ getLookaheadName(input)+
							   " line "+input.LT(1).getLine()+":"+input.LT(1).getCharPositionInLine());
		}

		DFAState previousD = s0;

		if ( debug ) System.out.println("s0 = "+s0);

		int t = input.LA(1);

		while (true) { // while more work
			DFAState D = null;
			if (previousD.edges != null && t + 1 >= 0 && t + 1 < previousD.edges.length) {
				D = previousD.edges[t + 1];
				if ( D == ERROR ) {
					throw noViableAlt(input, outerContext, previousD.configs, startIndex);
				}
			}

			if (D == null) {
	//			System.out.println("REACH "+getLookaheadName(input));
				ATNConfigSet reach = computeReachSet(previousD.configs, t, false);
				if ( reach==null ) {
					// if any configs in previous dipped into outer context, that
					// means that input up to t actually finished entry rule
					// at least for SLL decision. Full LL doesn't dip into outer
					// so don't need special case.
					// We will get an error no matter what so delay until after
					// decision; better error message. Also, no reachable target
					// ATN states in SLL implies LL will also get nowhere.
					// If conflict in states that dip out, choose min since we
					// will get error no matter what.
					int alt = getAltThatFinishedDecisionEntryRule(previousD.configs);
					if ( alt!=ATN.INVALID_ALT_NUMBER ) {
						// return w/o altering DFA
						return alt;
					}

					addDFAEdge(dfa, previousD, t, ERROR);
					throw noViableAlt(input, outerContext, previousD.configs, startIndex);
				}

				// create new target state; we'll add to DFA after it's complete
				D = new DFAState(reach);

				int predictedAlt = getUniqueAlt(reach);

				if ( debug ) {
					Collection<BitSet> altSubSets = PredictionMode.getConflictingAltSubsets(reach);
					System.out.println("SLL altSubSets="+altSubSets+
									   ", configs="+reach+
									   ", predict="+predictedAlt+", allSubsetsConflict="+
										   PredictionMode.allSubsetsConflict(altSubSets)+", conflictingAlts="+
									   getConflictingAlts(reach));
				}

				if ( predictedAlt!=ATN.INVALID_ALT_NUMBER ) {
					// NO CONFLICT, UNIQUELY PREDICTED ALT
					D.isAcceptState = true;
					D.configs.uniqueAlt = predictedAlt;
					D.prediction = predictedAlt;
				}
				else if ( PredictionMode.hasSLLConflictTerminatingPrediction(mode, reach) ) {
					// MORE THAN ONE VIABLE ALTERNATIVE
					D.configs.conflictingAlts = getConflictingAlts(reach);
					if ( mode == PredictionMode.SLL ) {
						// stop w/o failover for sure
						if ( outerContext == ParserRuleContext.EMPTY || // in grammar start rule
							 !D.configs.dipsIntoOuterContext )          // didn't fall out of rule
						{
							// SPECIAL CASE WHERE SLL KNOWS CONFLICT IS AMBIGUITY
							// report even if preds
							reportAmbiguity(dfa, D, startIndex, input.index(),
											D.configs.conflictingAlts, D.configs);
						}
						// always stop at D
						D.isAcceptState = true;
						D.prediction = D.configs.conflictingAlts.nextSetBit(0);
						if ( debug ) System.out.println("SLL RESOLVED TO "+D.prediction+" for "+D);
						predictedAlt = D.prediction;
						// Falls through to check predicates below
					}
					else {
						// IF PREDS, MIGHT RESOLVE TO SINGLE ALT => SLL (or syntax error)
						if ( D.configs.hasSemanticContext ) {
							predicateDFAState(D, atn.getDecisionState(dfa.decision));
							if (D.predicates != null) {
								int conflictIndex = input.index();
								if (conflictIndex != startIndex) {
									input.seek(startIndex);
								}

								BitSet alts = evalSemanticContext(D.predicates, outerContext, true);
								if ( alts.cardinality()==1 ) {
									if ( debug ) System.out.println("Full LL avoided");
									return alts.nextSetBit(0);
								}

								if (conflictIndex != startIndex) {
									// restore the index so reporting the fallback to full
									// context occurs with the index at the correct spot
									input.seek(conflictIndex);
								}
							}
						}

						// RETRY WITH FULL LL CONTEXT
						if ( debug ) System.out.println("RETRY with outerContext="+outerContext);
						ATNConfigSet s0_closure =
							computeStartState(dfa.atnStartState,
											  outerContext,
											  true);

						// not accept state: isCtxSensitive
						D.requiresFullContext = true; // always force DFA to ATN simulate
						D.prediction = ATN.INVALID_ALT_NUMBER;
						D = addDFAEdge(dfa, previousD, t, D);

						return execATNWithFullContext(dfa, D, s0_closure,
													  input, startIndex,
													  outerContext,
													  D.configs.conflictingAlts.nextSetBit(0));
					}
				}

				if ( D.isAcceptState && D.configs.hasSemanticContext ) {
					predicateDFAState(D, atn.getDecisionState(dfa.decision));
					if (D.predicates != null) {
						D.prediction = ATN.INVALID_ALT_NUMBER;
					}
				}

				// all adds to dfa are done after we've created full D state
				D = addDFAEdge(dfa, previousD, t, D);
			}
			else if ( D.requiresFullContext && mode != PredictionMode.SLL ) {
				// IF PREDS, MIGHT RESOLVE TO SINGLE ALT => SLL (or syntax error)
				if ( D.predicates!=null ) {
					if ( debug ) System.out.println("DFA state has preds in DFA sim LL failover");
					int conflictIndex = input.index();
					if (conflictIndex != startIndex) {
						input.seek(startIndex);
					}
>>>>>>> 007308f4

					BitSet alts = evalSemanticContext(D.predicates, outerContext, true);
					if ( alts.cardinality()==1 ) {
						if ( debug ) System.out.println("Full LL avoided");
						return alts.nextSetBit(0);
					}

<<<<<<< HEAD
					default:
						// report ambiguity after predicate evaluation to make sure the correct
						// set of ambig alts is reported.
						if (startIndex != stopIndex) {
							input.seek(stopIndex);
						}

						reportAmbiguity(dfa, D, startIndex, stopIndex, alts, D.configs);
						return alts.nextSetBit(0);
					}
				}

				return predictedAlt;
			}

			previous = nextState;
=======
					if (conflictIndex != startIndex) {
						// restore the index so reporting the fallback to full
						// context occurs with the index at the correct spot
						input.seek(conflictIndex);
					}
				}

				if ( dfa_debug ) System.out.println("ctx sensitive state "+outerContext+" in "+D);
				boolean fullCtx = true;
				ATNConfigSet s0_closure =
					computeStartState(dfa.atnStartState, outerContext,
									  fullCtx);
				int alt = execATNWithFullContext(dfa, D, s0_closure,
												 input, startIndex,
												 outerContext,
												 ATN.INVALID_ALT_NUMBER);
				return alt;
			}

			if ( D.isAcceptState ) {
				if (D.predicates == null) {
					return D.prediction;
				}

				int stopIndex = input.index();
				input.seek(startIndex);
				BitSet alts = evalSemanticContext(D.predicates, outerContext, true);
				switch (alts.cardinality()) {
				case 0:
					throw noViableAlt(input, outerContext, D.configs, startIndex);

				case 1:
					return alts.nextSetBit(0);

				default:
					// report ambiguity after predicate evaluation to make sure the correct
					// set of ambig alts is reported.
					reportAmbiguity(dfa, D, startIndex, stopIndex, alts, D.configs);
					return alts.nextSetBit(0);
				}
			}

			previousD = D;
>>>>>>> 007308f4

			if (t != IntStream.EOF) {
				input.consume();
				t = input.LA(1);
			}
		}
	}

<<<<<<< HEAD
	protected int handleNoViableAlt(@NotNull TokenStream<? extends Symbol> input, int startIndex, @NotNull SimulatorState<Symbol> previous) {
		if (previous.s0 != null) {
			BitSet alts = new BitSet();
			for (ATNConfig config : previous.s0.configs) {
				if (config.getReachesIntoOuterContext() || config.getState() instanceof RuleStopState) {
					alts.set(config.getAlt());
=======
	protected void predicateDFAState(DFAState dfaState, DecisionState decisionState) {
		// We need to test all predicates, even in DFA states that
		// uniquely predict alternative.
		int nalts = decisionState.getNumberOfTransitions();
		// Update DFA so reach becomes accept state with (predicate,alt)
		// pairs if preds found for conflicting alts
		BitSet altsToCollectPredsFrom = getConflictingAltsOrUniqueAlt(dfaState.configs);
		SemanticContext[] altToPred = getPredsForAmbigAlts(altsToCollectPredsFrom, dfaState.configs, nalts);
		if ( altToPred!=null ) {
			dfaState.predicates = getPredicatePredictions(altsToCollectPredsFrom, altToPred);
			dfaState.prediction = ATN.INVALID_ALT_NUMBER; // make sure we use preds
		}
		else {
			// There are preds in configs but they might go away
			// when OR'd together like {p}? || NONE == NONE. If neither
			// alt has preds, resolve to min alt
			dfaState.prediction = altsToCollectPredsFrom.nextSetBit(0);
		}
	}

	// comes back with reach.uniqueAlt set to a valid alt
	public int execATNWithFullContext(DFA dfa,
									  DFAState D, // how far we got before failing over
									  @NotNull ATNConfigSet s0,
									  @NotNull TokenStream input, int startIndex,
									  ParserRuleContext outerContext,
									  int SLL_min_alt) // todo: is this in D as min ambig alts?
	{
		retry_with_context++;
		reportAttemptingFullContext(dfa, s0, startIndex, input.index());

		if ( debug || debug_list_atn_decisions ) {
			System.out.println("execATNWithFullContext "+s0);
		}
		boolean fullCtx = true;
		boolean foundExactAmbig = false;
		ATNConfigSet reach = null;
		ATNConfigSet previous = s0;
		input.seek(startIndex);
		int t = input.LA(1);
		int predictedAlt;
		while (true) { // while more work
//			System.out.println("LL REACH "+getLookaheadName(input)+
//							   " from configs.size="+previous.size()+
//							   " line "+input.LT(1).getLine()+":"+input.LT(1).getCharPositionInLine());
			reach = computeReachSet(previous, t, fullCtx);
			if ( reach==null ) {
				// if any configs in previous dipped into outer context, that
				// means that input up to t actually finished entry rule
				// at least for LL decision. Full LL doesn't dip into outer
				// so don't need special case.
				// We will get an error no matter what so delay until after
				// decision; better error message. Also, no reachable target
				// ATN states in SLL implies LL will also get nowhere.
				// If conflict in states that dip out, choose min since we
				// will get error no matter what.
				int alt = getAltThatFinishedDecisionEntryRule(previous);
				if ( alt!=ATN.INVALID_ALT_NUMBER ) {
					return alt;
>>>>>>> 007308f4
				}
			}

			if (!alts.isEmpty()) {
				return alts.nextSetBit(0);
			}
		}

		throw noViableAlt(input, previous.outerContext, previous.s0.configs, startIndex);
	}

	protected SimulatorState<Symbol> computeReachSet(DFA dfa, SimulatorState<Symbol> previous, int t, PredictionContextCache contextCache) {
		final boolean useContext = previous.useContext;
		ParserRuleContext<Symbol> remainingGlobalContext = previous.remainingOuterContext;

		DFAState s = previous.s0;
		if ( useContext ) {
			while ( s.isContextSymbol(t) ) {
				DFAState next = null;
				if (remainingGlobalContext != null) {
					remainingGlobalContext = skipTailCalls(remainingGlobalContext);
					next = s.getContextTarget(getReturnState(remainingGlobalContext));
				}

				if ( next == null ) {
					break;
				}

				remainingGlobalContext = remainingGlobalContext.getParent();
				s = next;
			}
		}

		assert !s.isAcceptState;
		if ( s.isAcceptState ) {
			return new SimulatorState<Symbol>(previous.outerContext, s, useContext, remainingGlobalContext);
		}

		final DFAState s0 = s;

		DFAState existingTarget = s0 != null ? s0.getTarget(t) : null;
		if (existingTarget != null) {
			return new SimulatorState<Symbol>(previous.outerContext, existingTarget, useContext, remainingGlobalContext);
		}

		List<ATNConfig> closureConfigs = new ArrayList<ATNConfig>(s0.configs);
		IntegerList contextElements = null;
		ATNConfigSet reach = new ATNConfigSet();
		boolean stepIntoGlobal;
		do {
			boolean hasMoreContext = !useContext || remainingGlobalContext != null;
			if (!hasMoreContext) {
				reach.setOutermostConfigSet(true);
			}

			ATNConfigSet reachIntermediate = new ATNConfigSet();

			/* Configurations already in a rule stop state indicate reaching the end
			 * of the decision rule (local context) or end of the start rule (full
			 * context). Once reached, these configurations are never updated by a
			 * closure operation, so they are handled separately for the performance
			 * advantage of having a smaller intermediate set when calling closure.
			 *
			 * For full-context reach operations, separate handling is required to
			 * ensure that the alternative matching the longest overall sequence is
			 * chosen when multiple such configurations can match the input.
			 */
			List<ATNConfig> skippedStopStates = null;

			for (ATNConfig c : closureConfigs) {
				if ( debug ) System.out.println("testing "+getTokenName(t)+" at "+c.toString());

				if (c.getState() instanceof RuleStopState) {
					assert c.getContext().isEmpty();
					if (useContext && !c.getReachesIntoOuterContext() || t == IntStream.EOF) {
						if (skippedStopStates == null) {
							skippedStopStates = new ArrayList<ATNConfig>();
						}

						skippedStopStates.add(c);
					}

					continue;
				}

				int n = c.getState().getNumberOfOptimizedTransitions();
				for (int ti=0; ti<n; ti++) {               // for each optimized transition
					Transition trans = c.getState().getOptimizedTransition(ti);
					ATNState target = getReachableTarget(c, trans, t);
					if ( target!=null ) {
						reachIntermediate.add(c.transform(target), contextCache);
					}
				}
			}


			/* This block optimizes the reach operation for intermediate sets which
			 * trivially indicate a termination state for the overall
			 * adaptivePredict operation.
			 *
			 * The conditions assume that intermediate
			 * contains all configurations relevant to the reach set, but this
			 * condition is not true when one or more configurations have been
			 * withheld in skippedStopStates.
			 */
			if (optimize_unique_closure && skippedStopStates == null && reachIntermediate.getUniqueAlt() != ATN.INVALID_ALT_NUMBER) {
				reachIntermediate.setOutermostConfigSet(reach.isOutermostConfigSet());
				reach = reachIntermediate;
				break;
			}

			/* If the reach set could not be trivially determined, perform a closure
			 * operation on the intermediate set to compute its initial value.
			 */
			final boolean collectPredicates = false;
			closure(reachIntermediate, reach, collectPredicates, hasMoreContext, contextCache);
			stepIntoGlobal = reach.getDipsIntoOuterContext();

			if (t == IntStream.EOF) {
				/* After consuming EOF no additional input is possible, so we are
				 * only interested in configurations which reached the end of the
				 * decision rule (local context) or end of the start rule (full
				 * context). Update reach to contain only these configurations. This
				 * handles both explicit EOF transitions in the grammar and implicit
				 * EOF transitions following the end of the decision or start rule.
				 *
				 * This is handled before the configurations in skippedStopStates,
				 * because any configurations potentially added from that list are
				 * already guaranteed to meet this condition whether or not it's
				 * required.
				 */
				reach = removeAllConfigsNotInRuleStopState(reach, contextCache);
			}

			/* If skippedStopStates is not null, then it contains at least one
			 * configuration. For full-context reach operations, these
			 * configurations reached the end of the start rule, in which case we
			 * only add them back to reach if no configuration during the current
			 * closure operation reached such a state. This ensures adaptivePredict
			 * chooses an alternative matching the longest overall sequence when
			 * multiple alternatives are viable.
			 */
			if (skippedStopStates != null && (!useContext || !PredictionMode.hasConfigInRuleStopState(reach))) {
				assert !skippedStopStates.isEmpty();
				for (ATNConfig c : skippedStopStates) {
					reach.add(c, contextCache);
				}
			}

			if (useContext && stepIntoGlobal) {
				reach.clear();

				remainingGlobalContext = skipTailCalls(remainingGlobalContext);
				int nextContextElement = getReturnState(remainingGlobalContext);
				if (contextElements == null) {
					contextElements = new IntegerList();
				}

				if (remainingGlobalContext.isEmpty()) {
					remainingGlobalContext = null;
				} else {
					remainingGlobalContext = remainingGlobalContext.getParent();
				}

				contextElements.add(nextContextElement);
				if (nextContextElement != PredictionContext.EMPTY_FULL_STATE_KEY) {
					for (int i = 0; i < closureConfigs.size(); i++) {
						closureConfigs.set(i, closureConfigs.get(i).appendContext(nextContextElement, contextCache));
					}
				}
			}
		} while (useContext && stepIntoGlobal);

		if (reach.isEmpty()) {
			return null;
		}

		DFAState dfaState = null;
		if (s0 != null) {
			dfaState = addDFAEdge(dfa, s0, t, contextElements, reach, contextCache);
		}

		assert !useContext || !dfaState.configs.getDipsIntoOuterContext();
		return new SimulatorState<Symbol>(previous.outerContext, dfaState, useContext, remainingGlobalContext);
	}

	/**
	 * Return a configuration set containing only the configurations from
	 * {@code configs} which are in a {@link RuleStopState}. If all
	 * configurations in {@code configs} are already in a rule stop state, this
	 * method simply returns {@code configs}.
	 *
	 * @param configs the configuration set to update
	 * @param contextCache the {@link PredictionContext} cache
	 *
	 * @return {@code configs} if all configurations in {@code configs} are in a
	 * rule stop state, otherwise return a new configuration set containing only
	 * the configurations from {@code configs} which are in a rule stop state
	 */
	@NotNull
	protected ATNConfigSet removeAllConfigsNotInRuleStopState(@NotNull ATNConfigSet configs, PredictionContextCache contextCache) {
		if (PredictionMode.allConfigsInRuleStopStates(configs)) {
			return configs;
		}

		ATNConfigSet result = new ATNConfigSet();
		for (ATNConfig config : configs) {
			if (!(config.getState() instanceof RuleStopState)) {
				continue;
			}

			result.add(config, contextCache);
		}

		return result;
	}

	@NotNull
	public SimulatorState<Symbol> computeStartState(DFA dfa,
											ParserRuleContext<Symbol> globalContext,
											boolean useContext)
	{
		DFAState s0 = useContext ? dfa.s0full.get() : dfa.s0.get();
		if (s0 != null) {
			if (!useContext) {
				return new SimulatorState<Symbol>(globalContext, s0, useContext, globalContext);
			}

			s0.setContextSensitive(atn);
		}

		final int decision = dfa.decision;
		@NotNull
		final ATNState p = dfa.atnStartState;

		int previousContext = 0;
		ParserRuleContext<Symbol> remainingGlobalContext = globalContext;
		PredictionContext initialContext = useContext ? PredictionContext.EMPTY_FULL : PredictionContext.EMPTY_LOCAL; // always at least the implicit call to start rule
		PredictionContextCache contextCache = new PredictionContextCache();
		if (useContext) {
			while (s0 != null && s0.isContextSensitive() && remainingGlobalContext != null) {
				DFAState next;
				remainingGlobalContext = skipTailCalls(remainingGlobalContext);
				if (remainingGlobalContext.isEmpty()) {
					next = s0.getContextTarget(PredictionContext.EMPTY_FULL_STATE_KEY);
					previousContext = PredictionContext.EMPTY_FULL_STATE_KEY;
					remainingGlobalContext = null;
				}
				else {
					previousContext = getReturnState(remainingGlobalContext);
					next = s0.getContextTarget(previousContext);
					initialContext = initialContext.appendContext(previousContext, contextCache);
					remainingGlobalContext = remainingGlobalContext.getParent();
				}

				if (next == null) {
					break;
				}

				s0 = next;
			}
		}

		if (s0 != null && !s0.isContextSensitive()) {
			return new SimulatorState<Symbol>(globalContext, s0, useContext, remainingGlobalContext);
		}

		ATNConfigSet configs = new ATNConfigSet();
		while (true) {
			ATNConfigSet reachIntermediate = new ATNConfigSet();
			int n = p.getNumberOfTransitions();
			for (int ti=0; ti<n; ti++) {
				// for each transition
				ATNState target = p.transition(ti).target;
				reachIntermediate.add(ATNConfig.create(target, ti + 1, initialContext));
			}

			boolean hasMoreContext = remainingGlobalContext != null;
			if (!hasMoreContext) {
				configs.setOutermostConfigSet(true);
			}

			final boolean collectPredicates = true;
			closure(reachIntermediate, configs, collectPredicates, hasMoreContext, contextCache);
			boolean stepIntoGlobal = configs.getDipsIntoOuterContext();

			DFAState next = addDFAState(dfa, configs, contextCache);
			if (s0 == null) {
				AtomicReference<DFAState> reference = useContext ? dfa.s0full : dfa.s0;
				if (!reference.compareAndSet(null, next)) {
					next = reference.get();
				}
			}
			else {
				s0.setContextTarget(previousContext, next);
			}
			s0 = next;

			if (!useContext || !stepIntoGlobal) {
				break;
			}

			// TODO: make sure it distinguishes empty stack states
			next.setContextSensitive(atn);

			configs.clear();
			remainingGlobalContext = skipTailCalls(remainingGlobalContext);
			int nextContextElement = getReturnState(remainingGlobalContext);

			if (remainingGlobalContext.isEmpty()) {
				remainingGlobalContext = null;
			} else {
				remainingGlobalContext = remainingGlobalContext.getParent();
			}

			if (nextContextElement != PredictionContext.EMPTY_FULL_STATE_KEY) {
				initialContext = initialContext.appendContext(nextContextElement, contextCache);
			}

			previousContext = nextContextElement;
		}

		return new SimulatorState<Symbol>(globalContext, s0, useContext, remainingGlobalContext);
	}

	@Nullable
	public ATNState getReachableTarget(@NotNull ATNConfig source, @NotNull Transition trans, int ttype) {
		if (trans.matches(ttype, 0, atn.maxTokenType)) {
			return trans.target;
		}

		return null;
	}

	/** collect and set D's semantic context */
	public DFAState.PredPrediction[] predicateDFAState(DFAState D,
													   ATNConfigSet configs,
													   int nalts)
	{
		BitSet conflictingAlts = getConflictingAltsFromConfigSet(configs);
		if ( debug ) System.out.println("predicateDFAState "+D);
		SemanticContext[] altToPred = getPredsForAmbigAlts(conflictingAlts, configs, nalts);
		// altToPred[uniqueAlt] is now our validating predicate (if any)
		DFAState.PredPrediction[] predPredictions = null;
		if ( altToPred!=null ) {
			// we have a validating predicate; test it
			// Update DFA so reach becomes accept state with predicate
			predPredictions = getPredicatePredictions(conflictingAlts, altToPred);
			D.predicates = predPredictions;
			D.prediction = ATN.INVALID_ALT_NUMBER; // make sure we use preds
		}
		return predPredictions;
	}

	public SemanticContext[] getPredsForAmbigAlts(@NotNull BitSet ambigAlts,
												  @NotNull ATNConfigSet configs,
												  int nalts)
	{
		// REACH=[1|1|[]|0:0, 1|2|[]|0:1]

		/* altToPred starts as an array of all null contexts. The entry at index i
		 * corresponds to alternative i. altToPred[i] may have one of three values:
		 *   1. null: no ATNConfig c is found such that c.alt==i
		 *   2. SemanticContext.NONE: At least one ATNConfig c exists such that
		 *      c.alt==i and c.semanticContext==SemanticContext.NONE. In other words,
		 *      alt i has at least one unpredicated config.
		 *   3. Non-NONE Semantic Context: There exists at least one, and for all
		 *      ATNConfig c such that c.alt==i, c.semanticContext!=SemanticContext.NONE.
		 *
		 * From this, it is clear that NONE||anything==NONE.
		 */
		SemanticContext[] altToPred = new SemanticContext[nalts +1];
		int n = altToPred.length;
		for (ATNConfig c : configs) {
			if ( ambigAlts.get(c.getAlt()) ) {
				altToPred[c.getAlt()] = SemanticContext.or(altToPred[c.getAlt()], c.getSemanticContext());
			}
		}

		int nPredAlts = 0;
		for (int i = 0; i < n; i++) {
			if (altToPred[i] == null) {
				altToPred[i] = SemanticContext.NONE;
			}
			else if (altToPred[i] != SemanticContext.NONE) {
				nPredAlts++;
			}
		}

		// nonambig alts are null in altToPred
		if ( nPredAlts==0 ) altToPred = null;
		if ( debug ) System.out.println("getPredsForAmbigAlts result "+Arrays.toString(altToPred));
		return altToPred;
	}

	public DFAState.PredPrediction[] getPredicatePredictions(BitSet ambigAlts, SemanticContext[] altToPred) {
		List<DFAState.PredPrediction> pairs = new ArrayList<DFAState.PredPrediction>();
		boolean containsPredicate = false;
		for (int i = 1; i < altToPred.length; i++) {
			SemanticContext pred = altToPred[i];

			// unpredicated is indicated by SemanticContext.NONE
			assert pred != null;

			// find first unpredicated but ambig alternative, if any.
			// Only ambiguous alternatives will have SemanticContext.NONE.
			// Any unambig alts or ambig naked alts after first ambig naked are ignored
			// (null, i) means alt i is the default prediction
			// if no (null, i), then no default prediction.
			if (ambigAlts!=null && ambigAlts.get(i) && pred==SemanticContext.NONE) {
				pairs.add(new DFAState.PredPrediction(null, i));
			}
			else if ( pred!=SemanticContext.NONE ) {
				containsPredicate = true;
				pairs.add(new DFAState.PredPrediction(pred, i));
			}
		}

		if ( !containsPredicate ) {
			pairs = null;
		}

//		System.out.println(Arrays.toString(altToPred)+"->"+pairs);
		return pairs.toArray(new DFAState.PredPrediction[pairs.size()]);
	}

	/** Look through a list of predicate/alt pairs, returning alts for the
	 *  pairs that win. A {@code null} predicate indicates an alt containing an
	 *  unpredicated config which behaves as "always true."
	 */
	public BitSet evalSemanticContext(@NotNull DFAState.PredPrediction[] predPredictions,
										   ParserRuleContext<Symbol> outerContext,
										   boolean complete)
	{
		BitSet predictions = new BitSet();
		for (DFAState.PredPrediction pair : predPredictions) {
			if ( pair.pred==null ) {
				predictions.set(pair.alt);
				if (!complete) {
					break;
				}

				continue;
			}

			boolean evaluatedResult = pair.pred.eval(parser, outerContext);
			if ( debug || dfa_debug ) {
				System.out.println("eval pred "+pair+"="+evaluatedResult);
			}

			if ( evaluatedResult ) {
				if ( debug || dfa_debug ) System.out.println("PREDICT "+pair.alt);
				predictions.set(pair.alt);
				if (!complete) {
					break;
				}
			}
		}

		return predictions;
	}


	/* TODO: If we are doing predicates, there is no point in pursuing
		 closure operations if we reach a DFA state that uniquely predicts
		 alternative. We will not be caching that DFA state and it is a
		 waste to pursue the closure. Might have to advance when we do
		 ambig detection thought :(
		  */

	protected void closure(ATNConfigSet sourceConfigs,
						   @NotNull ATNConfigSet configs,
						   boolean collectPredicates,
						   boolean hasMoreContext,
						   @Nullable PredictionContextCache contextCache)
	{
		if (contextCache == null) {
			contextCache = PredictionContextCache.UNCACHED;
		}

		ATNConfigSet currentConfigs = sourceConfigs;
		Set<ATNConfig> closureBusy = new HashSet<ATNConfig>();
		while (currentConfigs.size() > 0) {
			ATNConfigSet intermediate = new ATNConfigSet();
			for (ATNConfig config : currentConfigs) {
				if (optimize_closure_busy && !closureBusy.add(config)) {
					continue;
				}

				closure(config, configs, intermediate, closureBusy, collectPredicates, hasMoreContext, contextCache, 0);
			}

			currentConfigs = intermediate;
		}
	}

	protected void closure(@NotNull ATNConfig config,
						   @NotNull ATNConfigSet configs,
						   @Nullable ATNConfigSet intermediate,
						   @NotNull Set<ATNConfig> closureBusy,
						   boolean collectPredicates,
						   boolean hasMoreContexts,
						   @NotNull PredictionContextCache contextCache,
						   int depth)
	{
		if ( debug ) System.out.println("closure("+config.toString(parser,true)+")");

		if ( !optimize_closure_busy && depth != 0 && !closureBusy.add(config) ) {
			return; // avoid infinite recursion
		}

		if ( config.getState() instanceof RuleStopState ) {
			// We hit rule end. If we have context info, use it
			if ( !config.getContext().isEmpty() ) {
				boolean hasEmpty = config.getContext().hasEmpty();
				int nonEmptySize = config.getContext().size() - (hasEmpty ? 1 : 0);
				for (int i = 0; i < nonEmptySize; i++) {
					PredictionContext newContext = config.getContext().getParent(i); // "pop" return state
					ATNState returnState = atn.states.get(config.getContext().getReturnState(i));
					ATNConfig c = ATNConfig.create(returnState, config.getAlt(), newContext, config.getSemanticContext());
					// While we have context to pop back from, we may have
					// gotten that context AFTER having fallen off a rule.
					// Make sure we track that we are now out of context.
					c.setOuterContextDepth(config.getOuterContextDepth());
					assert depth > Integer.MIN_VALUE;
					if (optimize_closure_busy && c.getContext().isEmpty() && !closureBusy.add(c)) {
						continue;
					}

					closure(c, configs, intermediate, closureBusy, collectPredicates, hasMoreContexts, contextCache, depth - 1);
				}

				if (!hasEmpty || !hasMoreContexts) {
					return;
				}

				config = config.transform(config.getState(), PredictionContext.EMPTY_LOCAL);
			}
			else if (!hasMoreContexts) {
				configs.add(config, contextCache);
				return;
			}
			else {
				// else if we have no context info, just chase follow links (if greedy)
				if ( debug ) System.out.println("FALLING off rule "+
												getRuleName(config.getState().ruleIndex));

				if (config.getContext() == PredictionContext.EMPTY_FULL) {
					// no need to keep full context overhead when we step out
					config = config.transform(config.getState(), PredictionContext.EMPTY_LOCAL);
				}
			}
		}

		ATNState p = config.getState();
		// optimization
		if ( !p.onlyHasEpsilonTransitions() ) {
            configs.add(config, contextCache);
            if ( debug ) System.out.println("added config "+configs);
        }

        for (int i=0; i<p.getNumberOfOptimizedTransitions(); i++) {
            Transition t = p.getOptimizedTransition(i);
            boolean continueCollecting =
				!(t instanceof ActionTransition) && collectPredicates;
            ATNConfig c = getEpsilonTarget(config, t, continueCollecting, depth == 0, contextCache);
			if ( c!=null ) {
				if (t instanceof RuleTransition) {
					if (intermediate != null && !collectPredicates) {
						intermediate.add(c, contextCache);
						continue;
					}
				}

				if (optimize_closure_busy && depth != 0) {
					boolean checkClosure = false;
					switch (c.getState().getStateType()) {
					case ATNState.STAR_LOOP_ENTRY:
					case ATNState.BLOCK_END:
					case ATNState.LOOP_END:
						checkClosure = true;
						break;

					case ATNState.PLUS_BLOCK_START:
						checkClosure = true;
						break;

					case ATNState.RULE_STOP:
						checkClosure = c.getContext().isEmpty();
						break;

					default:
						break;
					}

					if (checkClosure && !closureBusy.add(c)) {
						continue;
					}
				}

				int newDepth = depth;
				if ( config.getState() instanceof RuleStopState ) {
					// target fell off end of rule; mark resulting c as having dipped into outer context
					// We can't get here if incoming config was rule stop and we had context
					// track how far we dip into outer context.  Might
					// come in handy and we avoid evaluating context dependent
					// preds if this is > 0.
					c.setOuterContextDepth(c.getOuterContextDepth() + 1);

					assert newDepth > Integer.MIN_VALUE;
					newDepth--;
					if ( debug ) System.out.println("dips into outer ctx: "+c);
				}
				else if (t instanceof RuleTransition) {
					if (optimize_tail_calls && ((RuleTransition)t).optimizedTailCall && (!tail_call_preserves_sll || !PredictionContext.isEmptyLocal(config.getContext()))) {
						assert c.getContext() == config.getContext();
						if (newDepth == 0) {
							// the pop/push of a tail call would keep the depth
							// constant, except we latch if it goes negative
							newDepth--;
							if (!tail_call_preserves_sll && PredictionContext.isEmptyLocal(config.getContext())) {
								// make sure the SLL config "dips into the outer context" or prediction may not fall back to LL on conflict
								c.setOuterContextDepth(c.getOuterContextDepth() + 1);
							}
						}
					}
					else {
						// latch when newDepth goes negative - once we step out of the entry context we can't return
						if (newDepth >= 0) {
							newDepth++;
						}
					}
				}

				closure(c, configs, intermediate, closureBusy, continueCollecting, hasMoreContexts, contextCache, newDepth);
			}
		}
	}

	@NotNull
	public String getRuleName(int index) {
		if ( parser!=null && index>=0 ) return parser.getRuleNames()[index];
		return "<rule "+index+">";
	}

	@Nullable
	public ATNConfig getEpsilonTarget(@NotNull ATNConfig config, @NotNull Transition t, boolean collectPredicates, boolean inContext, PredictionContextCache contextCache) {
		switch (t.getSerializationType()) {
		case Transition.RULE:
			return ruleTransition(config, (RuleTransition)t, contextCache);

		case Transition.PRECEDENCE:
			return precedenceTransition(config, (PrecedencePredicateTransition)t, collectPredicates, inContext);

		case Transition.PREDICATE:
			return predTransition(config, (PredicateTransition)t, collectPredicates, inContext);

		case Transition.ACTION:
			return actionTransition(config, (ActionTransition)t);

		case Transition.EPSILON:
			return config.transform(t.target);

		default:
			return null;
		}
	}

	@NotNull
	public ATNConfig actionTransition(@NotNull ATNConfig config, @NotNull ActionTransition t) {
		if ( debug ) System.out.println("ACTION edge "+t.ruleIndex+":"+t.actionIndex);
		return config.transform(t.target);
	}

	@Nullable
	public ATNConfig precedenceTransition(@NotNull ATNConfig config,
									@NotNull PrecedencePredicateTransition pt,
									boolean collectPredicates,
									boolean inContext)
	{
		if ( debug ) {
			System.out.println("PRED (collectPredicates="+collectPredicates+") "+
                    pt.precedence+">=_p"+
					", ctx dependent=true");
			if ( parser != null ) {
                System.out.println("context surrounding pred is "+
                                   parser.getRuleInvocationStack());
            }
		}

        ATNConfig c = null;
        if (collectPredicates && inContext) {
            SemanticContext newSemCtx = SemanticContext.and(config.getSemanticContext(), pt.getPredicate());
            c = config.transform(pt.target, newSemCtx);
        }
		else {
			c = config.transform(pt.target);
		}

		if ( debug ) System.out.println("config from pred transition="+c);
        return c;
	}

	@Nullable
	public ATNConfig predTransition(@NotNull ATNConfig config,
									@NotNull PredicateTransition pt,
									boolean collectPredicates,
									boolean inContext)
	{
		if ( debug ) {
			System.out.println("PRED (collectPredicates="+collectPredicates+") "+
                    pt.ruleIndex+":"+pt.predIndex+
					", ctx dependent="+pt.isCtxDependent);
			if ( parser != null ) {
                System.out.println("context surrounding pred is "+
                                   parser.getRuleInvocationStack());
            }
		}

        ATNConfig c;
        if ( collectPredicates &&
			 (!pt.isCtxDependent || (pt.isCtxDependent&&inContext)) )
		{
            SemanticContext newSemCtx = SemanticContext.and(config.getSemanticContext(), pt.getPredicate());
            c = config.transform(pt.target, newSemCtx);
        }
		else {
			c = config.transform(pt.target);
		}

		if ( debug ) System.out.println("config from pred transition="+c);
        return c;
	}

	@NotNull
	public ATNConfig ruleTransition(@NotNull ATNConfig config, @NotNull RuleTransition t, @Nullable PredictionContextCache contextCache) {
		if ( debug ) {
			System.out.println("CALL rule "+getRuleName(t.target.ruleIndex)+
							   ", ctx="+config.getContext());
		}

		ATNState returnState = t.followState;
		PredictionContext newContext;

		if (optimize_tail_calls && t.optimizedTailCall && (!tail_call_preserves_sll || !PredictionContext.isEmptyLocal(config.getContext()))) {
			newContext = config.getContext();
		}
		else if (contextCache != null) {
			newContext = contextCache.getChild(config.getContext(), returnState.stateNumber);
		}
		else {
			newContext = config.getContext().getChild(returnState.stateNumber);
		}

		return config.transform(t.target, newContext);
	}

	private static final Comparator<ATNConfig> STATE_ALT_SORT_COMPARATOR =
		new Comparator<ATNConfig>() {

			@Override
			public int compare(ATNConfig o1, ATNConfig o2) {
				int diff = o1.getState().getNonStopStateNumber() - o2.getState().getNonStopStateNumber();
				if (diff != 0) {
					return diff;
				}

				diff = o1.getAlt() - o2.getAlt();
				if (diff != 0) {
					return diff;
				}

				return 0;
			}

		};

	private BitSet isConflicted(@NotNull ATNConfigSet configset, PredictionContextCache contextCache) {
		if (configset.getUniqueAlt() != ATN.INVALID_ALT_NUMBER || configset.size() <= 1) {
			return null;
		}

		List<ATNConfig> configs = new ArrayList<ATNConfig>(configset);
		Collections.sort(configs, STATE_ALT_SORT_COMPARATOR);

		boolean exact = !configset.getDipsIntoOuterContext() && predictionMode == PredictionMode.LL_EXACT_AMBIG_DETECTION;
		BitSet alts = new BitSet();
		int minAlt = configs.get(0).getAlt();
		alts.set(minAlt);

		/* Quick checks come first (single pass, no context joining):
		 *  1. Make sure first config in the sorted list predicts the minimum
		 *     represented alternative.
		 *  2. Make sure every represented state has at least one configuration
		 *     which predicts the minimum represented alternative.
		 *  3. (exact only) make sure every represented state has at least one
		 *     configuration which predicts each represented alternative.
		 */

		// quick check 1 & 2 => if we assume #1 holds and check #2 against the
		// minAlt from the first state, #2 will fail if the assumption was
		// incorrect
		int currentState = configs.get(0).getState().getNonStopStateNumber();
		for (int i = 0; i < configs.size(); i++) {
			ATNConfig config = configs.get(i);
			int stateNumber = config.getState().getNonStopStateNumber();
			if (stateNumber != currentState) {
				if (config.getAlt() != minAlt) {
					return null;
				}

				currentState = stateNumber;
			}
		}

		BitSet representedAlts = null;
		if (exact) {
			currentState = configs.get(0).getState().getNonStopStateNumber();

			// get the represented alternatives of the first state
			representedAlts = new BitSet();
			int maxAlt = minAlt;
			for (int i = 0; i < configs.size(); i++) {
				ATNConfig config = configs.get(i);
				if (config.getState().getNonStopStateNumber() != currentState) {
					break;
				}

				int alt = config.getAlt();
				representedAlts.set(alt);
				maxAlt = alt;
			}

			// quick check #3:
			currentState = configs.get(0).getState().getNonStopStateNumber();
			int currentAlt = minAlt;
			for (int i = 0; i < configs.size(); i++) {
				ATNConfig config = configs.get(i);
				int stateNumber = config.getState().getNonStopStateNumber();
				int alt = config.getAlt();
				if (stateNumber != currentState) {
					if (currentAlt != maxAlt) {
						return null;
					}

					currentState = stateNumber;
					currentAlt = minAlt;
				}
				else if (alt != currentAlt) {
					if (alt != representedAlts.nextSetBit(currentAlt + 1)) {
						return null;
					}
					
					currentAlt = alt;
				}
			}
		}

		currentState = configs.get(0).getState().getNonStopStateNumber();
		int firstIndexCurrentState = 0;
		int lastIndexCurrentStateMinAlt = 0;
		PredictionContext joinedCheckContext = configs.get(0).getContext();
		for (int i = 1; i < configs.size(); i++) {
			ATNConfig config = configs.get(i);
			if (config.getAlt() != minAlt) {
				break;
			}

			if (config.getState().getNonStopStateNumber() != currentState) {
				break;
			}

			lastIndexCurrentStateMinAlt = i;
			joinedCheckContext = contextCache.join(joinedCheckContext, configs.get(i).getContext());
		}

		for (int i = lastIndexCurrentStateMinAlt + 1; i < configs.size(); i++) {
			ATNConfig config = configs.get(i);
			ATNState state = config.getState();
			alts.set(config.getAlt());
			if (state.getNonStopStateNumber() != currentState) {
				currentState = state.getNonStopStateNumber();
				firstIndexCurrentState = i;
				lastIndexCurrentStateMinAlt = i;
				joinedCheckContext = config.getContext();
				for (int j = firstIndexCurrentState + 1; j < configs.size(); j++) {
					ATNConfig config2 = configs.get(j);
					if (config2.getAlt() != minAlt) {
						break;
					}

					if (config2.getState().getNonStopStateNumber() != currentState) {
						break;
					}

					lastIndexCurrentStateMinAlt = j;
					joinedCheckContext = contextCache.join(joinedCheckContext, config2.getContext());
				}

				i = lastIndexCurrentStateMinAlt;
				continue;
			}

			PredictionContext joinedCheckContext2 = config.getContext();
			int currentAlt = config.getAlt();
			int lastIndexCurrentStateCurrentAlt = i;
			for (int j = lastIndexCurrentStateCurrentAlt + 1; j < configs.size(); j++) {
				ATNConfig config2 = configs.get(j);
				if (config2.getAlt() != currentAlt) {
					break;
				}

				if (config2.getState().getNonStopStateNumber() != currentState) {
					break;
				}

				lastIndexCurrentStateCurrentAlt = j;
				joinedCheckContext2 = contextCache.join(joinedCheckContext2, config2.getContext());
			}

			i = lastIndexCurrentStateCurrentAlt;

			if (exact) {
				if (!joinedCheckContext.equals(joinedCheckContext2)) {
					return null;
				}
			}
			else {
				PredictionContext check = contextCache.join(joinedCheckContext, joinedCheckContext2);
				if (!joinedCheckContext.equals(check)) {
					return null;
				}
			}

			if (!exact && optimize_hidden_conflicted_configs) {
				for (int j = firstIndexCurrentState; j <= lastIndexCurrentStateMinAlt; j++) {
					ATNConfig checkConfig = configs.get(j);

					if (checkConfig.getSemanticContext() != SemanticContext.NONE
						&& !checkConfig.getSemanticContext().equals(config.getSemanticContext()))
					{
						continue;
					}

					if (joinedCheckContext != checkConfig.getContext()) {
						PredictionContext check = contextCache.join(checkConfig.getContext(), config.getContext());
						if (!checkConfig.getContext().equals(check)) {
							continue;
						}
					}

					config.setHidden(true);
				}
			}
		}

		return alts;
	}

	protected BitSet getConflictingAltsFromConfigSet(ATNConfigSet configs) {
		BitSet conflictingAlts = configs.getConflictingAlts();
		if ( conflictingAlts == null && configs.getUniqueAlt()!= ATN.INVALID_ALT_NUMBER ) {
			conflictingAlts = new BitSet();
			conflictingAlts.set(configs.getUniqueAlt());
		}

		return conflictingAlts;
	}

	protected int resolveToMinAlt(@NotNull DFAState D, BitSet conflictingAlts) {
		// kill dead alts so we don't chase them ever
//		killAlts(conflictingAlts, D.configset);
		D.prediction = conflictingAlts.nextSetBit(0);
		if ( debug ) System.out.println("RESOLVED TO "+D.prediction+" for "+D);
		return D.prediction;
	}

	@NotNull
	public String getTokenName(int t) {
		if ( t==Token.EOF ) return "EOF";
		if ( parser!=null && parser.getTokenNames()!=null ) {
			String[] tokensNames = parser.getTokenNames();
			if ( t>=tokensNames.length ) {
				System.err.println(t+" ttype out of range: "+ Arrays.toString(tokensNames));
				System.err.println(((CommonTokenStream)parser.getInputStream()).getTokens());
			}
			else {
				return tokensNames[t]+"<"+t+">";
			}
		}
		return String.valueOf(t);
	}

	public String getLookaheadName(TokenStream<?> input) {
		return getTokenName(input.LA(1));
	}

	public void dumpDeadEndConfigs(@NotNull NoViableAltException nvae) {
		System.err.println("dead end configs: ");
		for (ATNConfig c : nvae.getDeadEndConfigs()) {
			String trans = "no edges";
			if ( c.getState().getNumberOfOptimizedTransitions()>0 ) {
				Transition t = c.getState().getOptimizedTransition(0);
				if ( t instanceof AtomTransition) {
					AtomTransition at = (AtomTransition)t;
					trans = "Atom "+getTokenName(at.label);
				}
				else if ( t instanceof SetTransition ) {
					SetTransition st = (SetTransition)t;
					boolean not = st instanceof NotSetTransition;
					trans = (not?"~":"")+"Set "+st.set.toString();
				}
			}
			System.err.println(c.toString(parser, true)+":"+trans);
		}
	}

	@NotNull
	public NoViableAltException noViableAlt(@NotNull TokenStream<? extends Symbol> input,
											@NotNull ParserRuleContext<Symbol> outerContext,
											@NotNull ATNConfigSet configs,
											int startIndex)
	{
		return new NoViableAltException(parser, input,
											input.get(startIndex),
											input.LT(1),
											configs, outerContext);
	}

	public int getUniqueAlt(@NotNull Collection<ATNConfig> configs) {
		int alt = ATN.INVALID_ALT_NUMBER;
		for (ATNConfig c : configs) {
			if ( alt == ATN.INVALID_ALT_NUMBER ) {
				alt = c.getAlt(); // found first alt
			}
			else if ( c.getAlt()!=alt ) {
				return ATN.INVALID_ALT_NUMBER;
			}
		}
		return alt;
	}

<<<<<<< HEAD
	public boolean configWithAltAtStopState(@NotNull Collection<ATNConfig> configs, int alt) {
		for (ATNConfig c : configs) {
			if ( c.getAlt() == alt ) {
				if ( c.getState() instanceof RuleStopState ) {
					return true;
				}
			}
		}
		return false;
	}

	@NotNull
	protected DFAState addDFAEdge(@NotNull DFA dfa,
								  @NotNull DFAState fromState,
								  int t,
								  IntegerList contextTransitions,
								  @NotNull ATNConfigSet toConfigs,
								  PredictionContextCache contextCache)
	{
		assert dfa.isContextSensitive() || contextTransitions == null || contextTransitions.isEmpty();

		DFAState from = fromState;
		DFAState to = addDFAState(dfa, toConfigs, contextCache);

		if (contextTransitions != null) {
			for (int context : contextTransitions.toArray()) {
				if (context == PredictionContext.EMPTY_FULL_STATE_KEY) {
					if (from.configs.isOutermostConfigSet()) {
						continue;
					}
				}

				from.setContextSensitive(atn);
				from.setContextSymbol(t);
				DFAState next = from.getContextTarget(context);
				if (next != null) {
					from = next;
					continue;
				}

				next = addDFAContextState(dfa, from.configs, context, contextCache);
				assert context != PredictionContext.EMPTY_FULL_STATE_KEY || next.configs.isOutermostConfigSet();
				from.setContextTarget(context, next);
				from = next;
=======
	protected DFAState addDFAEdge(@NotNull DFA dfa,
								  @Nullable DFAState from,
								  int t,
								  @Nullable DFAState to)
	{
		if ( debug ) System.out.println("EDGE "+from+" -> "+to+" upon "+getTokenName(t));
		if ( from==null || t < -1 || to == null ) return to;
		to = addDFAState(dfa, to); // used existing if possible not incoming
		synchronized (from) {
			if ( from.edges==null ) {
				from.edges = new DFAState[atn.maxTokenType+1+1]; // TODO: make adaptive
>>>>>>> 007308f4
			}
		}
<<<<<<< HEAD

        if ( debug ) System.out.println("EDGE "+from+" -> "+to+" upon "+getTokenName(t));
		addDFAEdge(from, t, to);
		if ( debug ) System.out.println("DFA=\n"+dfa.toString(parser!=null?parser.getTokenNames():null, parser!=null?parser.getRuleNames():null));
		return to;
	}

	protected void addDFAEdge(@Nullable DFAState p, int t, @Nullable DFAState q) {
		if ( p!=null ) {
			p.setTarget(t, q);
		}
	}

	/** See comment on LexerInterpreter.addDFAState. */
	@NotNull
	protected DFAState addDFAContextState(@NotNull DFA dfa, @NotNull ATNConfigSet configs, int returnContext, PredictionContextCache contextCache) {
		if (returnContext != PredictionContext.EMPTY_FULL_STATE_KEY) {
			ATNConfigSet contextConfigs = new ATNConfigSet();
			for (ATNConfig config : configs) {
				contextConfigs.add(config.appendContext(returnContext, contextCache));
			}

			return addDFAState(dfa, contextConfigs, contextCache);
		}
		else {
			assert !configs.isOutermostConfigSet() : "Shouldn't be adding a duplicate edge.";
			configs = configs.clone(true);
			configs.setOutermostConfigSet(true);
			return addDFAState(dfa, configs, contextCache);
=======
		if ( debug ) System.out.println("DFA=\n"+dfa.toString(parser!=null?parser.getTokenNames():null));
		return to;
	}

	/** Add D if not there and return D. Return previous if already present. */
	protected DFAState addDFAState(@NotNull DFA dfa, @NotNull DFAState D) {
		if (D == ERROR) {
			return D;
		}

		synchronized (dfa.states) {
			DFAState existing = dfa.states.get(D);
			if ( existing!=null ) return existing;

			D.stateNumber = dfa.states.size();
			if (!D.configs.isReadonly()) {
				D.configs.optimizeConfigs(this);
				D.configs.setReadonly(true);
			}
			dfa.states.put(D, D);
			if ( debug ) System.out.println("adding new DFA state: "+D);
			return D;
>>>>>>> 007308f4
		}
	}

	/** See comment on LexerInterpreter.addDFAState. */
	@NotNull
	protected DFAState addDFAState(@NotNull DFA dfa, @NotNull ATNConfigSet configs, PredictionContextCache contextCache) {
		if (!configs.isReadOnly()) {
			configs.optimizeConfigs(this);
		}

		DFAState proposed = createDFAState(configs);
		DFAState existing = dfa.states.get(proposed);
		if ( existing!=null ) return existing;

		if (!configs.isReadOnly()) {
			if (configs.getConflictingAlts() == null) {
				configs.setConflictingAlts(isConflicted(configs, contextCache));
				if (optimize_hidden_conflicted_configs && configs.getConflictingAlts() != null) {
					int size = configs.size();
					configs.stripHiddenConfigs();
					if (configs.size() < size) {
						proposed = createDFAState(configs);
						existing = dfa.states.get(proposed);
						if ( existing!=null ) return existing;
					}
				}
			}
		}

		DFAState newState = createDFAState(configs.clone(true));
		DecisionState decisionState = atn.getDecisionState(dfa.decision);
		int predictedAlt = getUniqueAlt(configs);
		if ( predictedAlt!=ATN.INVALID_ALT_NUMBER ) {
			newState.isAcceptState = true;
			newState.prediction = predictedAlt;
		} else if (configs.getConflictingAlts() != null) {
			newState.isAcceptState = true;
			newState.prediction = resolveToMinAlt(newState, newState.configs.getConflictingAlts());
		}

		if (newState.isAcceptState && configs.hasSemanticContext()) {
			predicateDFAState(newState, configs, decisionState.getNumberOfTransitions());
		}

		DFAState added = dfa.addState(newState);
        if ( debug && added == newState ) System.out.println("adding new DFA state: "+newState);
		return added;
	}

	@NotNull
	protected DFAState createDFAState(@NotNull ATNConfigSet configs) {
		return new DFAState(configs, -1, atn.maxTokenType);
	}

//	public void reportConflict(int startIndex, int stopIndex,
//							   @NotNull IntervalSet alts,
//							   @NotNull ATNConfigSet configs)
//	{
//		if ( debug || retry_debug ) {
//			System.out.println("reportConflict "+alts+":"+configs+
//							   ", input="+parser.getInputString(startIndex, stopIndex));
//		}
//		if ( parser!=null ) parser.getErrorHandler().reportConflict(parser, startIndex, stopIndex, alts, configs);
//	}

	public void reportAttemptingFullContext(DFA dfa, SimulatorState<Symbol> initialState, int startIndex, int stopIndex) {
        if ( debug || retry_debug ) {
			Interval interval = Interval.of(startIndex, stopIndex);
            System.out.println("reportAttemptingFullContext decision="+dfa.decision+":"+initialState.s0.configs+
                               ", input="+parser.getInputStream().getText(interval));
        }
        if ( parser!=null ) parser.getErrorListenerDispatch().reportAttemptingFullContext(parser, dfa, startIndex, stopIndex, initialState);
    }

	public void reportContextSensitivity(DFA dfa, SimulatorState<Symbol> acceptState, int startIndex, int stopIndex) {
        if ( debug || retry_debug ) {
			Interval interval = Interval.of(startIndex, stopIndex);
            System.out.println("reportContextSensitivity decision="+dfa.decision+":"+acceptState.s0.configs+
                               ", input="+parser.getInputStream().getText(interval));
        }
        if ( parser!=null ) parser.getErrorListenerDispatch().reportContextSensitivity(parser, dfa, startIndex, stopIndex, acceptState);
    }

    /** If context sensitive parsing, we know it's ambiguity not conflict */
    public void reportAmbiguity(@NotNull DFA dfa, DFAState D, int startIndex, int stopIndex,
								@NotNull BitSet ambigAlts,
								@NotNull ATNConfigSet configs)
	{
		if ( debug || retry_debug ) {
//			ParserATNPathFinder finder = new ParserATNPathFinder(parser, atn);
//			int i = 1;
//			for (Transition t : dfa.atnStartState.transitions) {
//				System.out.println("ALT "+i+"=");
//				System.out.println(startIndex+".."+stopIndex+", len(input)="+parser.getInputStream().size());
//				TraceTree path = finder.trace(t.target, parser.getContext(), (TokenStream)parser.getInputStream(),
//											  startIndex, stopIndex);
//				if ( path!=null ) {
//					System.out.println("path = "+path.toStringTree());
//					for (TraceTree leaf : path.leaves) {
//						List<ATNState> states = path.getPathToNode(leaf);
//						System.out.println("states="+states);
//					}
//				}
//				i++;
//			}
			Interval interval = Interval.of(startIndex, stopIndex);
			System.out.println("reportAmbiguity "+
							   ambigAlts+":"+configs+
                               ", input="+parser.getInputStream().getText(interval));
        }
        if ( parser!=null ) parser.getErrorListenerDispatch().reportAmbiguity(parser, dfa, startIndex, stopIndex,
                                                                     ambigAlts, configs);
    }

	protected final int getReturnState(RuleContext<?> context) {
		if (context.isEmpty()) {
			return PredictionContext.EMPTY_FULL_STATE_KEY;
		}

		ATNState state = atn.states.get(context.invokingState);
		RuleTransition transition = (RuleTransition)state.transition(0);
		return transition.followState.stateNumber;
	}

	protected final <T extends Token> ParserRuleContext<T> skipTailCalls(ParserRuleContext<T> context) {
		if (!optimize_tail_calls) {
			return context;
		}

		while (!context.isEmpty()) {
			ATNState state = atn.states.get(context.invokingState);
			assert state.getNumberOfTransitions() == 1 && state.transition(0).getSerializationType() == Transition.RULE;
			RuleTransition transition = (RuleTransition)state.transition(0);
			if (!transition.tailCall) {
				break;
			}

			context = context.getParent();
		}

		return context;
	}

}<|MERGE_RESOLUTION|>--- conflicted
+++ resolved
@@ -247,7 +247,6 @@
 	public static final boolean dfa_debug = false;
 	public static final boolean retry_debug = false;
 
-<<<<<<< HEAD
 	private PredictionMode predictionMode = PredictionMode.LL;
 	public boolean force_global_context = false;
 	public boolean always_try_local_context = true;
@@ -260,12 +259,6 @@
 	public boolean treat_sllk1_conflict_as_ambiguity = false;
 
 	public static boolean optimize_closure_busy = true;
-=======
-	public static int predict_calls = 0;
-	public static int retry_with_context = 0;
-	public static int retry_with_context_indicates_no_conflict = 0;
-	public static int retry_with_context_predicts_same_alt = 0;
->>>>>>> 007308f4
 
 	@Nullable
 	protected final Parser<Symbol> parser;
@@ -315,7 +308,6 @@
 	public int adaptivePredict(@NotNull TokenStream<? extends Symbol> input, int decision,
 							   @Nullable ParserRuleContext<Symbol> outerContext)
 	{
-<<<<<<< HEAD
 		return adaptivePredict(input, decision, outerContext, false);
 	}
 
@@ -339,36 +331,6 @@
 
 		if (force_global_context) {
 			useContext = true;
-=======
-		if ( debug || debug_list_atn_decisions )  {
-			System.out.println("adaptivePredict decision "+decision+
-								   " exec LA(1)=="+ getLookaheadName(input)+
-								   " line "+input.LT(1).getLine()+":"+input.LT(1).getCharPositionInLine());
-		}
-		mergeCache = new DoubleKeyMap<PredictionContext,PredictionContext,PredictionContext>();
-		_input = input;
-		_startIndex = input.index();
-		_outerContext = outerContext;
-		predict_calls++;
-		DFA dfa = decisionToDFA[decision];
-
-		// Now we are certain to have a specific decision's DFA
-		// But, do we still need an initial state?
-		if ( dfa.s0==null ) {
-			try {
-				return predictATN(dfa, input, outerContext);
-			}
-			finally {
-				mergeCache = null; // wack cache after each prediction
-			}
-		}
-
-		// We can start with an existing DFA
-		int m = input.mark();
-		int index = input.index();
-		try {
-			return execATN(dfa, dfa.s0, input, index, outerContext);
->>>>>>> 007308f4
 		}
 		else if (!always_try_local_context) {
 			useContext |= dfa != null && dfa.isContextSensitive();
@@ -441,25 +403,10 @@
 						  @Nullable ParserRuleContext<Symbol> outerContext,
 						  boolean useContext)
 	{
-<<<<<<< HEAD
 		if ( outerContext==null ) outerContext = ParserRuleContext.emptyContext();
 		if ( debug ) System.out.println("ATN decision "+dfa.decision+
 										" exec LA(1)=="+ getLookaheadName(input) +
 										", outerContext="+outerContext.toString(parser));
-=======
-		if ( outerContext==null ) outerContext = ParserRuleContext.EMPTY;
-		if ( debug || debug_list_atn_decisions )  {
-			System.out.println("predictATN decision "+dfa.decision+
-							   " exec LA(1)=="+ getLookaheadName(input) +
-							   ", outerContext="+outerContext.toString(parser));
-		}
-		boolean fullCtx = false;
-		ATNConfigSet s0_closure =
-			computeStartState(dfa.atnStartState,
-							  ParserRuleContext.EMPTY,
-							  fullCtx);
-		dfa.s0 = addDFAState(dfa, new DFAState(s0_closure));
->>>>>>> 007308f4
 
 		int alt = 0;
 		int m = input.mark();
@@ -485,7 +432,6 @@
 		return alt;
 	}
 
-<<<<<<< HEAD
 	public int execDFA(@NotNull DFA dfa,
 					   @NotNull TokenStream<? extends Symbol> input, int startIndex,
 					   @NotNull SimulatorState<Symbol> state)
@@ -573,7 +519,8 @@
 				return alt; // we've updated DFA, exec'd action, and have our deepest answer
 			}
 			else if ( target == ERROR ) {
-				throw noViableAlt(input, outerContext, s.configs, startIndex);
+				SimulatorState<Symbol> errorState = new SimulatorState<Symbol>(outerContext, s, state.useContext, remainingOuterContext);
+				return handleNoViableAlt(input, startIndex, errorState);
 			}
 			s = target;
 			if (!s.isAcceptState && t != IntStream.EOF) {
@@ -665,8 +612,6 @@
 		return acceptState.prediction;
 	}
 
-=======
->>>>>>> 007308f4
 	/** Performs ATN simulation to compute a predicted alternative based
 	 *  upon the remaining input, but also updates the DFA cache to avoid
 	 *  having to traverse the ATN again for the same input sequence.
@@ -714,7 +659,6 @@
 					   @NotNull TokenStream<? extends Symbol> input, int startIndex,
 					   @NotNull SimulatorState<Symbol> initialState)
 	{
-<<<<<<< HEAD
 		if ( debug ) System.out.println("execATN decision "+dfa.decision+" exec LA(1)=="+ getLookaheadName(input));
 
 		final ParserRuleContext<Symbol> outerContext = initialState.outerContext;
@@ -722,26 +666,25 @@
 
 		int t = input.LA(1);
 
-        DecisionState decState = atn.getDecisionState(dfa.decision);
 		SimulatorState<Symbol> previous = initialState;
 
 		PredictionContextCache contextCache = new PredictionContextCache();
 		while (true) { // while more work
 			SimulatorState<Symbol> nextState = computeReachSet(dfa, previous, t, contextCache);
 			if (nextState == null) {
+				addDFAEdge(previous.s0, input.LA(1), ERROR);
 				return handleNoViableAlt(input, startIndex, previous);
 			}
 
 			DFAState D = nextState.s0;
-			ATNConfigSet reach = D.configs;
 
 			// predicted alt => accept state
-			assert D.isAcceptState || getUniqueAlt(reach) == ATN.INVALID_ALT_NUMBER;
+			assert D.isAcceptState || getUniqueAlt(D.configs) == ATN.INVALID_ALT_NUMBER;
 			// conflicted => accept state
 			assert D.isAcceptState || D.configs.getConflictingAlts() == null;
 
 			if (D.isAcceptState) {
-				int predictedAlt = reach.getConflictingAlts() == null ? getUniqueAlt(reach) : ATN.INVALID_ALT_NUMBER;
+				int predictedAlt = D.configs.getConflictingAlts() == null ? getUniqueAlt(D.configs) : ATN.INVALID_ALT_NUMBER;
 				if ( predictedAlt!=ATN.INVALID_ALT_NUMBER ) {
 					if (optimize_ll1
 						&& input.index() == startIndex
@@ -776,7 +719,7 @@
 							assert D.isAcceptState;
 
 							if ( D.configs.hasSemanticContext() ) {
-								int nalts = decState.getNumberOfTransitions();
+								int nalts = atn.getDecisionState(dfa.decision).getNumberOfTransitions();
 								DFAState.PredPrediction[] predPredictions = D.predicates;
 								if (predPredictions != null) {
 									int conflictIndex = input.index();
@@ -820,161 +763,10 @@
 					switch (alts.cardinality()) {
 					case 0:
 						throw noViableAlt(input, outerContext, D.configs, startIndex);
-=======
-		if ( debug || debug_list_atn_decisions) {
-			System.out.println("execATN decision "+dfa.decision+
-							   " exec LA(1)=="+ getLookaheadName(input)+
-							   " line "+input.LT(1).getLine()+":"+input.LT(1).getCharPositionInLine());
-		}
-
-		DFAState previousD = s0;
-
-		if ( debug ) System.out.println("s0 = "+s0);
-
-		int t = input.LA(1);
-
-		while (true) { // while more work
-			DFAState D = null;
-			if (previousD.edges != null && t + 1 >= 0 && t + 1 < previousD.edges.length) {
-				D = previousD.edges[t + 1];
-				if ( D == ERROR ) {
-					throw noViableAlt(input, outerContext, previousD.configs, startIndex);
-				}
-			}
-
-			if (D == null) {
-	//			System.out.println("REACH "+getLookaheadName(input));
-				ATNConfigSet reach = computeReachSet(previousD.configs, t, false);
-				if ( reach==null ) {
-					// if any configs in previous dipped into outer context, that
-					// means that input up to t actually finished entry rule
-					// at least for SLL decision. Full LL doesn't dip into outer
-					// so don't need special case.
-					// We will get an error no matter what so delay until after
-					// decision; better error message. Also, no reachable target
-					// ATN states in SLL implies LL will also get nowhere.
-					// If conflict in states that dip out, choose min since we
-					// will get error no matter what.
-					int alt = getAltThatFinishedDecisionEntryRule(previousD.configs);
-					if ( alt!=ATN.INVALID_ALT_NUMBER ) {
-						// return w/o altering DFA
-						return alt;
-					}
-
-					addDFAEdge(dfa, previousD, t, ERROR);
-					throw noViableAlt(input, outerContext, previousD.configs, startIndex);
-				}
-
-				// create new target state; we'll add to DFA after it's complete
-				D = new DFAState(reach);
-
-				int predictedAlt = getUniqueAlt(reach);
-
-				if ( debug ) {
-					Collection<BitSet> altSubSets = PredictionMode.getConflictingAltSubsets(reach);
-					System.out.println("SLL altSubSets="+altSubSets+
-									   ", configs="+reach+
-									   ", predict="+predictedAlt+", allSubsetsConflict="+
-										   PredictionMode.allSubsetsConflict(altSubSets)+", conflictingAlts="+
-									   getConflictingAlts(reach));
-				}
-
-				if ( predictedAlt!=ATN.INVALID_ALT_NUMBER ) {
-					// NO CONFLICT, UNIQUELY PREDICTED ALT
-					D.isAcceptState = true;
-					D.configs.uniqueAlt = predictedAlt;
-					D.prediction = predictedAlt;
-				}
-				else if ( PredictionMode.hasSLLConflictTerminatingPrediction(mode, reach) ) {
-					// MORE THAN ONE VIABLE ALTERNATIVE
-					D.configs.conflictingAlts = getConflictingAlts(reach);
-					if ( mode == PredictionMode.SLL ) {
-						// stop w/o failover for sure
-						if ( outerContext == ParserRuleContext.EMPTY || // in grammar start rule
-							 !D.configs.dipsIntoOuterContext )          // didn't fall out of rule
-						{
-							// SPECIAL CASE WHERE SLL KNOWS CONFLICT IS AMBIGUITY
-							// report even if preds
-							reportAmbiguity(dfa, D, startIndex, input.index(),
-											D.configs.conflictingAlts, D.configs);
-						}
-						// always stop at D
-						D.isAcceptState = true;
-						D.prediction = D.configs.conflictingAlts.nextSetBit(0);
-						if ( debug ) System.out.println("SLL RESOLVED TO "+D.prediction+" for "+D);
-						predictedAlt = D.prediction;
-						// Falls through to check predicates below
-					}
-					else {
-						// IF PREDS, MIGHT RESOLVE TO SINGLE ALT => SLL (or syntax error)
-						if ( D.configs.hasSemanticContext ) {
-							predicateDFAState(D, atn.getDecisionState(dfa.decision));
-							if (D.predicates != null) {
-								int conflictIndex = input.index();
-								if (conflictIndex != startIndex) {
-									input.seek(startIndex);
-								}
-
-								BitSet alts = evalSemanticContext(D.predicates, outerContext, true);
-								if ( alts.cardinality()==1 ) {
-									if ( debug ) System.out.println("Full LL avoided");
-									return alts.nextSetBit(0);
-								}
-
-								if (conflictIndex != startIndex) {
-									// restore the index so reporting the fallback to full
-									// context occurs with the index at the correct spot
-									input.seek(conflictIndex);
-								}
-							}
-						}
-
-						// RETRY WITH FULL LL CONTEXT
-						if ( debug ) System.out.println("RETRY with outerContext="+outerContext);
-						ATNConfigSet s0_closure =
-							computeStartState(dfa.atnStartState,
-											  outerContext,
-											  true);
-
-						// not accept state: isCtxSensitive
-						D.requiresFullContext = true; // always force DFA to ATN simulate
-						D.prediction = ATN.INVALID_ALT_NUMBER;
-						D = addDFAEdge(dfa, previousD, t, D);
-
-						return execATNWithFullContext(dfa, D, s0_closure,
-													  input, startIndex,
-													  outerContext,
-													  D.configs.conflictingAlts.nextSetBit(0));
-					}
-				}
-
-				if ( D.isAcceptState && D.configs.hasSemanticContext ) {
-					predicateDFAState(D, atn.getDecisionState(dfa.decision));
-					if (D.predicates != null) {
-						D.prediction = ATN.INVALID_ALT_NUMBER;
-					}
-				}
-
-				// all adds to dfa are done after we've created full D state
-				D = addDFAEdge(dfa, previousD, t, D);
-			}
-			else if ( D.requiresFullContext && mode != PredictionMode.SLL ) {
-				// IF PREDS, MIGHT RESOLVE TO SINGLE ALT => SLL (or syntax error)
-				if ( D.predicates!=null ) {
-					if ( debug ) System.out.println("DFA state has preds in DFA sim LL failover");
-					int conflictIndex = input.index();
-					if (conflictIndex != startIndex) {
-						input.seek(startIndex);
-					}
->>>>>>> 007308f4
-
-					BitSet alts = evalSemanticContext(D.predicates, outerContext, true);
-					if ( alts.cardinality()==1 ) {
-						if ( debug ) System.out.println("Full LL avoided");
+
+					case 1:
 						return alts.nextSetBit(0);
-					}
-
-<<<<<<< HEAD
+
 					default:
 						// report ambiguity after predicate evaluation to make sure the correct
 						// set of ambig alts is reported.
@@ -991,51 +783,6 @@
 			}
 
 			previous = nextState;
-=======
-					if (conflictIndex != startIndex) {
-						// restore the index so reporting the fallback to full
-						// context occurs with the index at the correct spot
-						input.seek(conflictIndex);
-					}
-				}
-
-				if ( dfa_debug ) System.out.println("ctx sensitive state "+outerContext+" in "+D);
-				boolean fullCtx = true;
-				ATNConfigSet s0_closure =
-					computeStartState(dfa.atnStartState, outerContext,
-									  fullCtx);
-				int alt = execATNWithFullContext(dfa, D, s0_closure,
-												 input, startIndex,
-												 outerContext,
-												 ATN.INVALID_ALT_NUMBER);
-				return alt;
-			}
-
-			if ( D.isAcceptState ) {
-				if (D.predicates == null) {
-					return D.prediction;
-				}
-
-				int stopIndex = input.index();
-				input.seek(startIndex);
-				BitSet alts = evalSemanticContext(D.predicates, outerContext, true);
-				switch (alts.cardinality()) {
-				case 0:
-					throw noViableAlt(input, outerContext, D.configs, startIndex);
-
-				case 1:
-					return alts.nextSetBit(0);
-
-				default:
-					// report ambiguity after predicate evaluation to make sure the correct
-					// set of ambig alts is reported.
-					reportAmbiguity(dfa, D, startIndex, stopIndex, alts, D.configs);
-					return alts.nextSetBit(0);
-				}
-			}
-
-			previousD = D;
->>>>>>> 007308f4
 
 			if (t != IntStream.EOF) {
 				input.consume();
@@ -1044,74 +791,12 @@
 		}
 	}
 
-<<<<<<< HEAD
 	protected int handleNoViableAlt(@NotNull TokenStream<? extends Symbol> input, int startIndex, @NotNull SimulatorState<Symbol> previous) {
 		if (previous.s0 != null) {
 			BitSet alts = new BitSet();
 			for (ATNConfig config : previous.s0.configs) {
 				if (config.getReachesIntoOuterContext() || config.getState() instanceof RuleStopState) {
 					alts.set(config.getAlt());
-=======
-	protected void predicateDFAState(DFAState dfaState, DecisionState decisionState) {
-		// We need to test all predicates, even in DFA states that
-		// uniquely predict alternative.
-		int nalts = decisionState.getNumberOfTransitions();
-		// Update DFA so reach becomes accept state with (predicate,alt)
-		// pairs if preds found for conflicting alts
-		BitSet altsToCollectPredsFrom = getConflictingAltsOrUniqueAlt(dfaState.configs);
-		SemanticContext[] altToPred = getPredsForAmbigAlts(altsToCollectPredsFrom, dfaState.configs, nalts);
-		if ( altToPred!=null ) {
-			dfaState.predicates = getPredicatePredictions(altsToCollectPredsFrom, altToPred);
-			dfaState.prediction = ATN.INVALID_ALT_NUMBER; // make sure we use preds
-		}
-		else {
-			// There are preds in configs but they might go away
-			// when OR'd together like {p}? || NONE == NONE. If neither
-			// alt has preds, resolve to min alt
-			dfaState.prediction = altsToCollectPredsFrom.nextSetBit(0);
-		}
-	}
-
-	// comes back with reach.uniqueAlt set to a valid alt
-	public int execATNWithFullContext(DFA dfa,
-									  DFAState D, // how far we got before failing over
-									  @NotNull ATNConfigSet s0,
-									  @NotNull TokenStream input, int startIndex,
-									  ParserRuleContext outerContext,
-									  int SLL_min_alt) // todo: is this in D as min ambig alts?
-	{
-		retry_with_context++;
-		reportAttemptingFullContext(dfa, s0, startIndex, input.index());
-
-		if ( debug || debug_list_atn_decisions ) {
-			System.out.println("execATNWithFullContext "+s0);
-		}
-		boolean fullCtx = true;
-		boolean foundExactAmbig = false;
-		ATNConfigSet reach = null;
-		ATNConfigSet previous = s0;
-		input.seek(startIndex);
-		int t = input.LA(1);
-		int predictedAlt;
-		while (true) { // while more work
-//			System.out.println("LL REACH "+getLookaheadName(input)+
-//							   " from configs.size="+previous.size()+
-//							   " line "+input.LT(1).getLine()+":"+input.LT(1).getCharPositionInLine());
-			reach = computeReachSet(previous, t, fullCtx);
-			if ( reach==null ) {
-				// if any configs in previous dipped into outer context, that
-				// means that input up to t actually finished entry rule
-				// at least for LL decision. Full LL doesn't dip into outer
-				// so don't need special case.
-				// We will get an error no matter what so delay until after
-				// decision; better error message. Also, no reachable target
-				// ATN states in SLL implies LL will also get nowhere.
-				// If conflict in states that dip out, choose min since we
-				// will get error no matter what.
-				int alt = getAltThatFinishedDecisionEntryRule(previous);
-				if ( alt!=ATN.INVALID_ALT_NUMBER ) {
-					return alt;
->>>>>>> 007308f4
 				}
 			}
 
@@ -1286,6 +971,7 @@
 		} while (useContext && stepIntoGlobal);
 
 		if (reach.isEmpty()) {
+			addDFAEdge(s0, t, ERROR);
 			return null;
 		}
 
@@ -2154,7 +1840,6 @@
 		return alt;
 	}
 
-<<<<<<< HEAD
 	public boolean configWithAltAtStopState(@NotNull Collection<ATNConfig> configs, int alt) {
 		for (ATNConfig c : configs) {
 			if ( c.getAlt() == alt ) {
@@ -2199,22 +1884,8 @@
 				assert context != PredictionContext.EMPTY_FULL_STATE_KEY || next.configs.isOutermostConfigSet();
 				from.setContextTarget(context, next);
 				from = next;
-=======
-	protected DFAState addDFAEdge(@NotNull DFA dfa,
-								  @Nullable DFAState from,
-								  int t,
-								  @Nullable DFAState to)
-	{
-		if ( debug ) System.out.println("EDGE "+from+" -> "+to+" upon "+getTokenName(t));
-		if ( from==null || t < -1 || to == null ) return to;
-		to = addDFAState(dfa, to); // used existing if possible not incoming
-		synchronized (from) {
-			if ( from.edges==null ) {
-				from.edges = new DFAState[atn.maxTokenType+1+1]; // TODO: make adaptive
->>>>>>> 007308f4
-			}
-		}
-<<<<<<< HEAD
+			}
+		}
 
         if ( debug ) System.out.println("EDGE "+from+" -> "+to+" upon "+getTokenName(t));
 		addDFAEdge(from, t, to);
@@ -2244,30 +1915,6 @@
 			configs = configs.clone(true);
 			configs.setOutermostConfigSet(true);
 			return addDFAState(dfa, configs, contextCache);
-=======
-		if ( debug ) System.out.println("DFA=\n"+dfa.toString(parser!=null?parser.getTokenNames():null));
-		return to;
-	}
-
-	/** Add D if not there and return D. Return previous if already present. */
-	protected DFAState addDFAState(@NotNull DFA dfa, @NotNull DFAState D) {
-		if (D == ERROR) {
-			return D;
-		}
-
-		synchronized (dfa.states) {
-			DFAState existing = dfa.states.get(D);
-			if ( existing!=null ) return existing;
-
-			D.stateNumber = dfa.states.size();
-			if (!D.configs.isReadonly()) {
-				D.configs.optimizeConfigs(this);
-				D.configs.setReadonly(true);
-			}
-			dfa.states.put(D, D);
-			if ( debug ) System.out.println("adding new DFA state: "+D);
-			return D;
->>>>>>> 007308f4
 		}
 	}
 
