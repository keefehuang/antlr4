ANTLR Project Contributors Certification of Origin and Rights

All contributors to ANTLR v4 must formally agree to abide by this
certificate of origin by signing on the bottom with their github
userid, full name, email address (you can obscure your e-mail, but it
must be computable by human), and date.

By signing this agreement, you are warranting and representing that
you have the right to release code contributions or other content free
of any obligations to third parties and are granting Terence Parr and
ANTLR project contributors, henceforth referred to as The ANTLR
Project, a license to incorporate it into The ANTLR Project tools
(such as ANTLRWorks and StringTemplate) or related works under the BSD
license. You understand that The ANTLR Project may or may not
incorporate your contribution and you warrant and represent the
following:

1. I am the creator of all my contributions. I am the author of all
   contributed work submitted and further warrant and represent that
   such work is my original creation and I have the right to license
   it to The ANTLR Project for release under the 3-clause BSD
   license. I hereby grant The ANTLR Project a nonexclusive,
   irrevocable, royalty-free, worldwide license to reproduce,
   distribute, prepare derivative works, and otherwise use this
   contribution as part of the ANTLR project, associated
   documentation, books, and tools at no cost to The ANTLR Project.

2. I have the right to submit. This submission does not violate the
   rights of any person or entity and that I have legal authority over
   this submission and to make this certification.

3. If I violate another's rights, liability lies with me. I agree to
   defend, indemnify, and hold The ANTLR Project and ANTLR users
   harmless from any claim or demand, including reasonable attorney
   fees, made by any third party due to or arising out of my violation
   of these terms and conditions or my violation of the rights of
   another person or entity.

4. I understand and agree that this project and the contribution are
   public and that a record of the contribution (including all
   personal information I submit with it, including my sign-off) is
   maintained indefinitely and may be redistributed consistent with
   this project or the open source license indicated in the file.

I have read this agreement and do so certify by adding my signoff to
the end of the following contributors list.

CONTRIBUTORS:

YYYY/MM/DD, github id, Full name, email
2012/07/12, parrt, Terence Parr, parrt@antlr.org
2012/09/18, sharwell, Sam Harwell, sam@tunnelvisionlabs.com
2012/10/10, stephengaito, Stephen Gaito, stephen@percepitsys.co.uk
2012/11/23, maguro, Alan Cabrera, adc@toolazydogs.com
2013/01/29, metadave, Dave Parfitt, diparfitt@gmail.com
2013/03/06, bkiers, Bart Kiers, bkiers@gmail.com
2013/08/20, cayhorstmann, Cay Horstmann, cay@horstmann.com
2014/03/18, aphyr, Kyle Kingsbury, aphyr@aphyr.com
2014/06/07, ericvergnaud, Eric Vergnaud, eric.vergnaud@wanadoo.fr
2014/07/04, jimidle, Jim Idle, jimi@Idle.ws
2014/01/01, danmclaughlin, Dan McLaughlin, dan.mclaughlin@gmail.com
2014/09/04. jeduden, Jan-Eric Duden, jeduden@gmail.com
2014/09/27, petrbel, Petr Bělohlávek, antlr@petrbel.cz
2014/10/18, sergiusignacius, Sérgio Silva, serge.a.silva@gmail.com
2014/10/26, bdkearns, Brian Kearns, bdkearns@gmail.com
2014/10/27, michaelpj, Michael Peyton Jones, michaelpj@gmail.com
2015/01/29, TomLottermann, Thomas Lottermann, tomlottermann@gmail.com
2015/02/15, pavlo, Pavlo Lysov, pavlikus@gmail.com
2015/03/07, RedTailedHawk, Lawrence Parker, larry@answerrocket.com
2015/04/03, rljacobson, Robert Jacobson, rljacobson@gmail.com
2015/04/06, ojakubcik, Ondrej Jakubcik, ojakubcik@gmail.com
2015/04/29, jszheng, Jinshan Zheng, zheng_js@hotmail.com
2015/05/08, ViceIce, Michael Kriese, michael.kriese@gmx.de
2015/05/09, lkraz, Luke Krasnoff, luke.krasnoff@gmail.com
2015/05/12, Pursuit92, Josh Chase, jcjoshuachase@gmail.com
2015/05/20, peturingi, Pétur Ingi Egilsson, petur@petur.eu
2015/05/27, jcbrinfo, Jean-Christophe Beaupré, jcbrinfo@users.noreply.github.com
2015/06/29, jvanzyl, Jason van Zyl, jason@takari.io
2015/08/18, krzkaczor, Krzysztof Kaczor, krzysztof@kaczor.io
2015/09/18, worsht, Rajiv Subrahmanyam, rajiv.public@gmail.com
2015/09/24, HSorensen, Henrik Sorensen, henrik.b.sorensen@gmail.com
2015/10/06, brwml, Bryan Wilhelm, bryan.wilhelm@microsoft.com
2015/10/08, fedotovalex, Alex Fedotov, me@alexfedotov.com
2015/10/12, KvanTTT, Ivan Kochurkin, ivan.kochurkin@gmail.com
2015/10/21, martin-probst, Martin Probst, martin-probst@web.de
2015/10/21, hkff, Walid Benghabrit, walid.benghabrit@mines-nantes.fr
2015/11/12, cooperra, Robbie Cooper, cooperra@users.noreply.github.com
2015/11/25, abego, Udo Borkowski, ub@abego.org
2015/12/17, sebadur, Sebastian Badur, sebadur@users.noreply.github.com
2015/12/23, pboyer, Peter Boyer, peter.b.boyer@gmail.com
2015/12/24, dtymon, David Tymon, david.tymon@gmail.com
2016/02/18, reitzig, Raphael Reitzig, reitzig[at]cs.uni-kl.de
2016/03/10, mike-lischke, Mike Lischke, mike@lischke-online.de
2016/03/27, beardlybread, Bradley Steinbacher, bradley.j.steinbacher@gmail.com
2016/03/29, msteiger, Martin Steiger, antlr@martin-steiger.de
2016/03/28, gagern, Martin von Gagern, gagern@ma.tum.de
2016/07/10, twz123, Tom Wieczorek, tom.wieczorek@zalando.de
2016/07/20, chrisheller, Chris Heller, chris.heller.greyheller@gmail.com
2016/07/20, nburles, Nathan Burles, nburles@gmail.com
2016/07/20, kosl90, Li Liqiang, kos1990l@gmail.com
2016/07/27, timoc, Tim O'Callaghan, timo@linux.com
2016/07/26, nic30, Michal Orsák, michal.o.socials@gmail.com
2016/07/18, willfaught, Will Faught, will.faught@gmail.com
2016/08/08, wjkohnen, Wolfgang Johannes Kohnen, wjkohnen-go-antlr@ko-sys.com
2016/08/11, BurtHarris, Ralph "Burt" Harris, Burt_Harris_antlr4@azxs.33mail.com
2016/08/19, andjo403, Andreas Jonson, andjo403@hotmail.com
2016/09/27, harriman, Kurt Harriman, harriman@acm.org
2016/10/13, cgudrian, Christian Gudrian, christian.gudrian@gmx.de
2016/10/13, nielsbasjes, Niels Basjes, niels@basjes.nl
2016/10/21, FloorGoddijn, Floor Goddijn, floor.goddijn[at]aimms.com
2016/11/01, RYDB3RG, Kai Stammerjohann, RYDB3RG@users.noreply.github.com
2016/11/05, runner-mei, meifakun, runner.mei@gmail.com
2016/11/15, hanjoes, Hanzhou Shi, hanzhou87@gmail.com
2016/11/16, sridharxp, Sridharan S, aurosridhar@gmail.com
2016/11/06, NoodleOfDeath, Thom Morgan, github@bytemeapp.com
2016/11/01, sebkur, Sebastian Kürten, sebastian@topobyte.de
2016/04/13, renatahodovan, Renata Hodovan, reni@inf.u-szeged.hu
2016/11/05, ewanmellor, Ewan Mellor, github@ewanmellor.org
2016/11/06, janyou, Janyou, janyou.antlr@outlook.com
2016/11/20, marcohu, Marco Hunsicker, antlr@hunsicker.de
2016/09/02, lygav, Vladimir (Vladi) Lyga, lyvladi@gmail.com
2016/09/23, ghosthope, Dmitry Shakhtanov, sudstrike@gmail.com
2016/11/25, MrSampson, Oliver Sampson, olsam@quickaudio.com
2016/11/29, millergarym, Gary Miller, miller.garym@gmail.com
2016/11/29, wxio, Gary Miller, gm@wx.io
2016/11/29, Naios, Denis Blank, naios@users.noreply.github.com
2016/12/01, samtatasurya, Samuel Tatasurya, xemradiant@gmail.com
2016/12/03, redxdev, Samuel Bloomberg, sam@redxdev.com
2016/12/11, Gaulouis, Gaulouis, gaulouis.com@gmail.com
2016/12/22, akosthekiss, Akos Kiss, akiss@inf.u-szeged.hu
2016/12/24, adrpo, Adrian Pop, adrian.pop@liu.se
2017/01/11, robertbrignull, Robert Brignull, robertbrignull@gmail.com
2017/01/13, marcelo-rocha, Marcelo Rocha, mcrocha@gmail.com
2017/01/23, bhamiltoncx, Ben Hamilton, bhamiltoncx+antlr@gmail.com
2017/01/18, mshockwave, Bekket McClane, yihshyng223@gmail.com
2017/02/10, lionelplessis, Lionel Plessis, lionelplessis@users.noreply.github.com
2017/02/14, lecode-official, David Neumann, david.neumann@lecode.de
2017/02/14, xied75, Dong Xie, xied75@gmail.com
2017/02/20, Thomasb81, Thomas Burg, thomasb81@gmail.com
2017/02/26, jvasileff, John Vasileff, john@vasileff.com
2017/03/08, harry-tallbelt, Igor Vysokopoyasny, harry.tallbelt@gmail.com
2017/03/09, teverett, Tom Everett, tom@khubla.com
2017/03/03, chund, Christian Hund, christian.hund@gmail.com
2017/03/15, robertvanderhulst, Robert van der Hulst, robert@xsharp.eu
2017/03/28, cmd-johnson, Jonas Auer, jonas.auer.94@gmail.com
2017/04/12, lys0716, Yishuang Lu, luyscmu@gmail.com
2017/04/30, shravanrn, Shravan Narayan, shravanrn@gmail.com
2017/05/11, jimallman, Jim Allman, jim@ibang.com
2017/05/26, waf, Will Fuqua, wafuqua@gmail.com
2017/05/29, kosak, Corey Kosak, kosak@kosak.com
2017/06/11, erikbra, Erik A. Brandstadmoen, erik@brandstadmoen.net
2017/06/10, jm-mikkelsen, Jan Martin Mikkelsen, janm@transactionware.com
2017/06/25, alimg, Alim Gökkaya, alim.gokkaya@gmail.com
2017/06/28, jBugman, Sergey Parshukov, codedby@bugman.me
2017/07/09, neatnerd, Mike Arshinskiy, neatnerd@users.noreply.github.com
2017/07/11, dhalperi, Daniel Halperin, daniel@halper.in
2017/07/17, vaibhavaingankar09, Vaibhav Vaingankar, vbhvvaingankar9@gmail.com
2017/07/23, venkatperi, Venkat Peri, venkatperi@gmail.com
2017/07/27, shirou, WAKAYAMA Shirou, shirou.faw@gmail.com
2017/07/09, neatnerd, Mike Arshinskiy, neatnerd@users.noreply.github.com
2017/07/27, matthauck, Matt Hauck, matthauck@gmail.com
2017/07/27, shirou, WAKAYAMA Shirou, shirou.faw@gmail.com
2017/08/20, tiagomazzutti, Tiago Mazzutti, tiagomzt@gmail.com
2017/08/20, milanaleksic, Milan Aleksic, milanaleksic@gmail.com
2017/08/29, Eddy Reyes, eddy@mindsight.io
2017/09/09, brauliobz, Bráulio Bezerra, brauliobezerra@gmail.com
2017/09/11, sachinjain024, Sachin Jain, sachinjain024@gmail.com
2017/09/25, kaedvann, Rostislav Listerenko, r.listerenko@gmail.com
2017/10/06, bramp, Andrew Brampton, brampton@gmail.com
2017/10/15, simkimsia, Sim Kim Sia, kimcity@gmail.com
2017/10/27, Griffon26, Maurice van der Pot, griffon26@kfk4ever.com
2017/05/29, rlfnb, Ralf Neeb, rlfnb@rlfnb.de
2017/10/29, gendalph, Максим Прохоренко, Maxim\dotProhorenko@gm@il.com
2017/11/02, jasonmoo, Jason Mooberry, jason.mooberry@gmail.com
2017/11/05, ajaypanyala, Ajay Panyala, ajay.panyala@gmail.com
2017/11/24, zqlu.cn, Zhiqiang Lu, zqlu.cn@gmail.com
<<<<<<< HEAD
2017/12/03, oranoran, Oran Epelbaum, oran / epelbaum me
=======
2017/11/28, niccroad, Nicolas Croad, nic.croad@gmail.com
>>>>>>> b9adef58
<|MERGE_RESOLUTION|>--- conflicted
+++ resolved
@@ -174,8 +174,5 @@
 2017/11/02, jasonmoo, Jason Mooberry, jason.mooberry@gmail.com
 2017/11/05, ajaypanyala, Ajay Panyala, ajay.panyala@gmail.com
 2017/11/24, zqlu.cn, Zhiqiang Lu, zqlu.cn@gmail.com
-<<<<<<< HEAD
-2017/12/03, oranoran, Oran Epelbaum, oran / epelbaum me
-=======
 2017/11/28, niccroad, Nicolas Croad, nic.croad@gmail.com
->>>>>>> b9adef58
+2017/12/03, oranoran, Oran Epelbaum, oran / epelbaum me