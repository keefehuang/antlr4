/*
 * Copyright (c) 2012-2016 The ANTLR Project. All rights reserved.
 * Use of this file is governed by the BSD 3-clause license that
 * can be found in the LICENSE.txt file in the project root.
 */
package org.antlr.v4.codegen.model;

import org.antlr.v4.codegen.OutputModelFactory;
import org.antlr.v4.runtime.misc.Pair;
import org.antlr.v4.tool.Grammar;
import org.antlr.v4.tool.Rule;
import org.antlr.v4.tool.ast.ActionAST;
import org.antlr.v4.tool.ast.AltAST;

import java.util.LinkedHashMap;
import java.util.LinkedHashSet;
import java.util.List;
import java.util.Map;
import java.util.Set;

public class VisitorFile extends OutputFile {
	public String genPackage; // from -package cmd-line
<<<<<<< HEAD
	public String exportMacro; // from -export-macro cmd-line
=======
	public String exportMacro; // from -DexportMacro cmd-line
>>>>>>> fed8c97b
	public String grammarName;
	public String parserName;
	/**
	 * The names of all rule contexts which may need to be visited.
	 */
	public Set<String> visitorNames = new LinkedHashSet<String>();
	/**
	 * For rule contexts created for a labeled outer alternative, maps from
	 * a listener context name to the name of the rule which defines the
	 * context.
	 */
	public Map<String, String> visitorLabelRuleNames = new LinkedHashMap<String, String>();

	@ModelElement public Action header;
	@ModelElement public Map<String, Action> namedActions;

	public VisitorFile(OutputModelFactory factory, String fileName) {
		super(factory, fileName);
		Grammar g = factory.getGrammar();
		namedActions = buildNamedActions(g);
		parserName = g.getRecognizerName();
		grammarName = g.name;
		for (Rule r : g.rules.values()) {
			Map<String, List<Pair<Integer, AltAST>>> labels = r.getAltLabels();
			if ( labels!=null ) {
				for (Map.Entry<String, List<Pair<Integer, AltAST>>> pair : labels.entrySet()) {
					visitorNames.add(pair.getKey());
					visitorLabelRuleNames.put(pair.getKey(), r.name);
				}
			}
			else {
				// if labels, must label all. no need for generic rule visitor then
				visitorNames.add(r.name);
			}
		}
		ActionAST ast = g.namedActions.get("header");
		if ( ast!=null ) header = new Action(factory, ast);
		genPackage = factory.getGrammar().tool.genPackage;
<<<<<<< HEAD
		exportMacro = factory.getGrammar().tool.exportMacro;
=======
		exportMacro = factory.getGrammar().getOptionString("exportMacro");
>>>>>>> fed8c97b
	}
}<|MERGE_RESOLUTION|>--- conflicted
+++ resolved
@@ -20,11 +20,7 @@
 
 public class VisitorFile extends OutputFile {
 	public String genPackage; // from -package cmd-line
-<<<<<<< HEAD
-	public String exportMacro; // from -export-macro cmd-line
-=======
 	public String exportMacro; // from -DexportMacro cmd-line
->>>>>>> fed8c97b
 	public String grammarName;
 	public String parserName;
 	/**
@@ -63,10 +59,6 @@
 		ActionAST ast = g.namedActions.get("header");
 		if ( ast!=null ) header = new Action(factory, ast);
 		genPackage = factory.getGrammar().tool.genPackage;
-<<<<<<< HEAD
-		exportMacro = factory.getGrammar().tool.exportMacro;
-=======
 		exportMacro = factory.getGrammar().getOptionString("exportMacro");
->>>>>>> fed8c97b
 	}
 }