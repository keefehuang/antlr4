/*
 * [The "BSD license"]
 *  Copyright (c) 2013 Terence Parr
 *  Copyright (c) 2013 Sam Harwell
 *  All rights reserved.
 *
 *  Redistribution and use in source and binary forms, with or without
 *  modification, are permitted provided that the following conditions
 *  are met:
 *
 *  1. Redistributions of source code must retain the above copyright
 *     notice, this list of conditions and the following disclaimer.
 *  2. Redistributions in binary form must reproduce the above copyright
 *     notice, this list of conditions and the following disclaimer in the
 *     documentation and/or other materials provided with the distribution.
 *  3. The name of the author may not be used to endorse or promote products
 *     derived from this software without specific prior written permission.
 *
 *  THIS SOFTWARE IS PROVIDED BY THE AUTHOR ``AS IS'' AND ANY EXPRESS OR
 *  IMPLIED WARRANTIES, INCLUDING, BUT NOT LIMITED TO, THE IMPLIED WARRANTIES
 *  OF MERCHANTABILITY AND FITNESS FOR A PARTICULAR PURPOSE ARE DISCLAIMED.
 *  IN NO EVENT SHALL THE AUTHOR BE LIABLE FOR ANY DIRECT, INDIRECT,
 *  INCIDENTAL, SPECIAL, EXEMPLARY, OR CONSEQUENTIAL DAMAGES (INCLUDING, BUT
 *  NOT LIMITED TO, PROCUREMENT OF SUBSTITUTE GOODS OR SERVICES; LOSS OF USE,
 *  DATA, OR PROFITS; OR BUSINESS INTERRUPTION) HOWEVER CAUSED AND ON ANY
 *  THEORY OF LIABILITY, WHETHER IN CONTRACT, STRICT LIABILITY, OR TORT
 *  (INCLUDING NEGLIGENCE OR OTHERWISE) ARISING IN ANY WAY OUT OF THE USE OF
 *  THIS SOFTWARE, EVEN IF ADVISED OF THE POSSIBILITY OF SUCH DAMAGE.
 */
using Antlr4.Runtime;
using Antlr4.Runtime.Atn;
using Antlr4.Runtime.Misc;
using Antlr4.Runtime.Sharpen;

namespace Antlr4.Runtime.Atn
{
    /// <summary>
    /// Implements the
    /// <code>type</code>
    /// lexer action by calling
<<<<<<< HEAD
    /// <see cref="Antlr4.Runtime.Lexer.Type">Antlr4.Runtime.Lexer.Type</see>
=======
    /// <see cref="Antlr4.Runtime.Lexer.Type(int)"/>
>>>>>>> 9a23a7f3
    /// with the assigned type.
    /// </summary>
    /// <author>Sam Harwell</author>
    /// <since>4.2</since>
    public class LexerTypeAction : ILexerAction
    {
        private readonly int type;

        /// <summary>
        /// Constructs a new
        /// <code>type</code>
        /// action with the specified token type value.
        /// </summary>
        /// <param name="type">
        /// The type to assign to the token using
<<<<<<< HEAD
        /// <see cref="Antlr4.Runtime.Lexer.Type">Antlr4.Runtime.Lexer.Type</see>
=======
        /// <see cref="Antlr4.Runtime.Lexer.Type(int)"/>
>>>>>>> 9a23a7f3
        /// .
        /// </param>
        public LexerTypeAction(int type)
        {
            this.type = type;
        }

        /// <summary>Gets the type to assign to a token created by the lexer.</summary>
        /// <remarks>Gets the type to assign to a token created by the lexer.</remarks>
        /// <returns>The type to assign to a token created by the lexer.</returns>
        public virtual int Type
        {
            get
            {
                return type;
            }
        }

        /// <summary><inheritDoc/></summary>
        /// <returns>
        /// This method returns
        /// <see cref="LexerActionType.Type"/>
        /// .
        /// </returns>
        public virtual LexerActionType ActionType
        {
            get
            {
                return LexerActionType.Type;
            }
        }

        /// <summary><inheritDoc/></summary>
        /// <returns>
        /// This method returns
        /// <code>false</code>
        /// .
        /// </returns>
        public virtual bool IsPositionDependent
        {
            get
            {
                return false;
            }
        }

        /// <summary>
        /// <inheritDoc/>
        /// <p>This action is implemented by calling
<<<<<<< HEAD
        /// <see cref="Lexer.Type"/>
=======
        /// <see cref="Antlr4.Runtime.Lexer.Type(int)"/>
>>>>>>> 9a23a7f3
        /// with the
        /// value provided by
        /// <see cref="Type()"/>
        /// .</p>
        /// </summary>
        public virtual void Execute(Lexer lexer)
        {
            lexer.Type = type;
        }

        public override int GetHashCode()
        {
            int hash = MurmurHash.Initialize();
            hash = MurmurHash.Update(hash, (int)(ActionType));
            hash = MurmurHash.Update(hash, type);
            return MurmurHash.Finish(hash, 2);
        }

        public override bool Equals(object obj)
        {
            if (obj == this)
            {
                return true;
            }
            else
            {
                if (!(obj is Antlr4.Runtime.Atn.LexerTypeAction))
                {
                    return false;
                }
            }
            return type == ((Antlr4.Runtime.Atn.LexerTypeAction)obj).type;
        }

        public override string ToString()
        {
            return string.Format("type({0})", type);
        }
    }
}<|MERGE_RESOLUTION|>--- conflicted
+++ resolved
@@ -38,11 +38,7 @@
     /// Implements the
     /// <code>type</code>
     /// lexer action by calling
-<<<<<<< HEAD
-    /// <see cref="Antlr4.Runtime.Lexer.Type">Antlr4.Runtime.Lexer.Type</see>
-=======
-    /// <see cref="Antlr4.Runtime.Lexer.Type(int)"/>
->>>>>>> 9a23a7f3
+    /// <see cref="Lexer.Type"/>
     /// with the assigned type.
     /// </summary>
     /// <author>Sam Harwell</author>
@@ -58,11 +54,7 @@
         /// </summary>
         /// <param name="type">
         /// The type to assign to the token using
-<<<<<<< HEAD
-        /// <see cref="Antlr4.Runtime.Lexer.Type">Antlr4.Runtime.Lexer.Type</see>
-=======
-        /// <see cref="Antlr4.Runtime.Lexer.Type(int)"/>
->>>>>>> 9a23a7f3
+        /// <see cref="Lexer.Type"/>
         /// .
         /// </param>
         public LexerTypeAction(int type)
@@ -112,11 +104,7 @@
         /// <summary>
         /// <inheritDoc/>
         /// <p>This action is implemented by calling
-<<<<<<< HEAD
         /// <see cref="Lexer.Type"/>
-=======
-        /// <see cref="Antlr4.Runtime.Lexer.Type(int)"/>
->>>>>>> 9a23a7f3
         /// with the
         /// value provided by
         /// <see cref="Type()"/>
