--- conflicted
+++ resolved
@@ -1087,13 +1087,8 @@
     public void assertNull(String message, Object object) { try {Assert.assertNull(message, object);} catch (Error e) {lastTestFailed=true; throw e;} }
     public void assertNull(Object object) { try {Assert.assertNull(object);} catch (Error e) {lastTestFailed=true; throw e;} }
 
-<<<<<<< HEAD
 	public static class IntTokenStream implements TokenStream<Token> {
-		List<Integer> types;
-=======
-	public static class IntTokenStream implements TokenStream {
 		IntegerList types;
->>>>>>> 7d4f71d8
 		int p=0;
 		public IntTokenStream(IntegerList types) { this.types = types; }
 
