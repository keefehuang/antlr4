/*
 * [The "BSD license"]
 *  Copyright (c) 2012 Terence Parr
 *  Copyright (c) 2012 Sam Harwell
 *  All rights reserved.
 *
 *  Redistribution and use in source and binary forms, with or without
 *  modification, are permitted provided that the following conditions
 *  are met:
 *
 *  1. Redistributions of source code must retain the above copyright
 *     notice, this list of conditions and the following disclaimer.
 *  2. Redistributions in binary form must reproduce the above copyright
 *     notice, this list of conditions and the following disclaimer in the
 *     documentation and/or other materials provided with the distribution.
 *  3. The name of the author may not be used to endorse or promote products
 *     derived from this software without specific prior written permission.
 *
 *  THIS SOFTWARE IS PROVIDED BY THE AUTHOR ``AS IS'' AND ANY EXPRESS OR
 *  IMPLIED WARRANTIES, INCLUDING, BUT NOT LIMITED TO, THE IMPLIED WARRANTIES
 *  OF MERCHANTABILITY AND FITNESS FOR A PARTICULAR PURPOSE ARE DISCLAIMED.
 *  IN NO EVENT SHALL THE AUTHOR BE LIABLE FOR ANY DIRECT, INDIRECT,
 *  INCIDENTAL, SPECIAL, EXEMPLARY, OR CONSEQUENTIAL DAMAGES (INCLUDING, BUT
 *  NOT LIMITED TO, PROCUREMENT OF SUBSTITUTE GOODS OR SERVICES; LOSS OF USE,
 *  DATA, OR PROFITS; OR BUSINESS INTERRUPTION) HOWEVER CAUSED AND ON ANY
 *  THEORY OF LIABILITY, WHETHER IN CONTRACT, STRICT LIABILITY, OR TORT
 *  (INCLUDING NEGLIGENCE OR OTHERWISE) ARISING IN ANY WAY OUT OF THE USE OF
 *  THIS SOFTWARE, EVEN IF ADVISED OF THE POSSIBILITY OF SUCH DAMAGE.
 */

package org.antlr.v4.runtime;

/** A token has properties: text, type, line, character position in the line
 *  (so we can ignore tabs), token channel, index, and source from which
 *  we obtained this token.
 */
public interface Token {
	public static final int INVALID_TYPE = 0;

    /** During lookahead operations, this "token" signifies we hit rule end ATN state
     *  and did not follow it despite needing to.
     */
    public static final int EPSILON = -2;

	public static final int MIN_USER_TOKEN_TYPE = 1;

    public static final int EOF = IntStream.EOF;

	/** All tokens go to the parser (unless skip() is called in that rule)
	 *  on a particular "channel".  The parser tunes to a particular channel
	 *  so that whitespace etc... can go to the parser on a "hidden" channel.
	 */
	public static final int DEFAULT_CHANNEL = 0;

	/** Anything on different channel than DEFAULT_CHANNEL is not parsed
	 *  by parser.
	 */
	public static final int HIDDEN_CHANNEL = 1;

	/** Get the text of the token */
	String getText();

	/** Get the token type of the token */
	int getType();

	/** The line number on which the 1st character of this token was matched,
	 *  line=1..n
	 */
	int getLine();

	/** The index of the first character of this token relative to the
	 *  beginning of the line at which it occurs, 0..n-1
	 */
	int getCharPositionInLine();

	/** Return the channel this token. Each token can arrive at the parser
	 *  on a different channel, but the parser only "tunes" to a single channel.
	 *  The parser ignores everything not on DEFAULT_CHANNEL.
	 */
	int getChannel();

	/** An index from 0..n-1 of the token object in the input stream.
	 *  This must be valid in order to print token streams and
	 *  use TokenRewriteStream.
	 *
	 *  Return -1 to indicate that this token was conjured up since
	 *  it doesn't have a valid index.
	 */
	int getTokenIndex();

	/** The starting character index of the token
	 *  This method is optional; return -1 if not implemented.
	 */
	int getStartIndex();

	/** The last character index of the token.
	 *  This method is optional; return -1 if not implemented.
	 */
	int getStopIndex();

	/** Gets the {@link TokenSource} which created this token.
	 */
<<<<<<< HEAD
	TokenSource<?> getTokenSource();
=======
	TokenSource getTokenSource();

	/**
	 * Gets the {@link CharStream} from which this token was derived.
	 */
	CharStream getInputStream();
>>>>>>> 3946c05e
}<|MERGE_RESOLUTION|>--- conflicted
+++ resolved
@@ -100,14 +100,10 @@
 
 	/** Gets the {@link TokenSource} which created this token.
 	 */
-<<<<<<< HEAD
 	TokenSource<?> getTokenSource();
-=======
-	TokenSource getTokenSource();
 
 	/**
 	 * Gets the {@link CharStream} from which this token was derived.
 	 */
 	CharStream getInputStream();
->>>>>>> 3946c05e
 }