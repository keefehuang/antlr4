/*
 * [The "BSD license"]
 *  Copyright (c) 2012 Terence Parr
 *  Copyright (c) 2012 Sam Harwell
 *  All rights reserved.
 *
 *  Redistribution and use in source and binary forms, with or without
 *  modification, are permitted provided that the following conditions
 *  are met:
 *
 *  1. Redistributions of source code must retain the above copyright
 *     notice, this list of conditions and the following disclaimer.
 *  2. Redistributions in binary form must reproduce the above copyright
 *     notice, this list of conditions and the following disclaimer in the
 *     documentation and/or other materials provided with the distribution.
 *  3. The name of the author may not be used to endorse or promote products
 *     derived from this software without specific prior written permission.
 *
 *  THIS SOFTWARE IS PROVIDED BY THE AUTHOR ``AS IS'' AND ANY EXPRESS OR
 *  IMPLIED WARRANTIES, INCLUDING, BUT NOT LIMITED TO, THE IMPLIED WARRANTIES
 *  OF MERCHANTABILITY AND FITNESS FOR A PARTICULAR PURPOSE ARE DISCLAIMED.
 *  IN NO EVENT SHALL THE AUTHOR BE LIABLE FOR ANY DIRECT, INDIRECT,
 *  INCIDENTAL, SPECIAL, EXEMPLARY, OR CONSEQUENTIAL DAMAGES (INCLUDING, BUT
 *  NOT LIMITED TO, PROCUREMENT OF SUBSTITUTE GOODS OR SERVICES; LOSS OF USE,
 *  DATA, OR PROFITS; OR BUSINESS INTERRUPTION) HOWEVER CAUSED AND ON ANY
 *  THEORY OF LIABILITY, WHETHER IN CONTRACT, STRICT LIABILITY, OR TORT
 *  (INCLUDING NEGLIGENCE OR OTHERWISE) ARISING IN ANY WAY OUT OF THE USE OF
 *  THIS SOFTWARE, EVEN IF ADVISED OF THE POSSIBILITY OF SUCH DAMAGE.
 */

package org.antlr.v4.codegen;

import org.antlr.runtime.tree.CommonTreeNodeStream;
import org.antlr.v4.analysis.LeftRecursiveRuleAltInfo;
import org.antlr.v4.codegen.model.Action;
import org.antlr.v4.codegen.model.AltBlock;
import org.antlr.v4.codegen.model.BaseListenerFile;
import org.antlr.v4.codegen.model.BaseVisitorFile;
import org.antlr.v4.codegen.model.Choice;
import org.antlr.v4.codegen.model.CodeBlockForAlt;
import org.antlr.v4.codegen.model.CodeBlockForOuterMostAlt;
import org.antlr.v4.codegen.model.LabeledOp;
import org.antlr.v4.codegen.model.LeftRecursiveRuleFunction;
import org.antlr.v4.codegen.model.Lexer;
import org.antlr.v4.codegen.model.LexerFile;
import org.antlr.v4.codegen.model.ListenerFile;
import org.antlr.v4.codegen.model.OutputModelObject;
import org.antlr.v4.codegen.model.Parser;
import org.antlr.v4.codegen.model.ParserFile;
import org.antlr.v4.codegen.model.RuleActionFunction;
import org.antlr.v4.codegen.model.RuleFunction;
import org.antlr.v4.codegen.model.RuleSempredFunction;
import org.antlr.v4.codegen.model.SrcOp;
import org.antlr.v4.codegen.model.StarBlock;
import org.antlr.v4.codegen.model.VisitorFile;
import org.antlr.v4.codegen.model.decl.CodeBlock;
import org.antlr.v4.misc.Utils;
import org.antlr.v4.parse.ANTLRParser;
import org.antlr.v4.parse.GrammarASTAdaptor;
import org.antlr.v4.tool.Alternative;
import org.antlr.v4.tool.ErrorType;
import org.antlr.v4.tool.Grammar;
import org.antlr.v4.tool.LeftRecursiveRule;
import org.antlr.v4.tool.Rule;
import org.antlr.v4.tool.ast.ActionAST;
import org.antlr.v4.tool.ast.BlockAST;
import org.antlr.v4.tool.ast.GrammarAST;
import org.antlr.v4.tool.ast.PredAST;
import org.stringtemplate.v4.ST;
import org.stringtemplate.v4.STGroup;

import java.util.ArrayList;
import java.util.List;
import java.util.Stack;

/** This receives events from SourceGenTriggers.g and asks factory to do work.
 *  Then runs extensions in order on resulting SrcOps to get final list.
 **/
public class OutputModelController {
	/** Who does the work? Doesn't have to be CoreOutputModelFactory. */
	public OutputModelFactory delegate;

	/** Post-processing CodeGeneratorExtension objects; done in order given. */
	public List<CodeGeneratorExtension> extensions = new ArrayList<CodeGeneratorExtension>();

	/** While walking code in rules, this is set to the tree walker that
	 *  triggers actions.
	 */
	public SourceGenTriggers walker;

	/** Context set by the SourceGenTriggers.g */
	public int codeBlockLevel = -1;
	public int treeLevel = -1;
	public OutputModelObject root; // normally ParserFile, LexerFile, ...
	public Stack<RuleFunction> currentRule = new Stack<RuleFunction>();
	public Alternative currentOuterMostAlt;
	public CodeBlock currentBlock;
	public CodeBlockForOuterMostAlt currentOuterMostAlternativeBlock;

	public OutputModelController(OutputModelFactory factory) {
		this.delegate = factory;
	}

	public void addExtension(CodeGeneratorExtension ext) { extensions.add(ext); }

	/** Build a file with a parser containing rule functions. Use the
	 *  controller as factory in SourceGenTriggers so it triggers codegen
	 *  extensions too, not just the factory functions in this factory.
	 */
	public OutputModelObject buildParserOutputModel(boolean header) {
<<<<<<< HEAD
		Grammar g = delegate.getGrammar();
=======
>>>>>>> 014d9fd5
		CodeGenerator gen = delegate.getGenerator();
		ParserFile file = parserFile(gen.getRecognizerFileName(header));
		setRoot(file);
		file.parser = parser(file);

		Grammar g = delegate.getGrammar();
		for (Rule r : g.rules.values()) {
			buildRuleFunction(file.parser, r);
		}

		return file;
	}

	public OutputModelObject buildLexerOutputModel(boolean header) {
		CodeGenerator gen = delegate.getGenerator();
		LexerFile file = lexerFile(gen.getRecognizerFileName(header));
		setRoot(file);
		file.lexer = lexer(file);

		Grammar g = delegate.getGrammar();
		for (Rule r : g.rules.values()) {
			buildLexerRuleActions(file.lexer, r);
		}

		return file;
	}

	public OutputModelObject buildListenerOutputModel(boolean header) {
		CodeGenerator gen = delegate.getGenerator();
		return new ListenerFile(delegate, gen.getListenerFileName(header));
	}

	public OutputModelObject buildBaseListenerOutputModel(boolean header) {
		CodeGenerator gen = delegate.getGenerator();
		return new BaseListenerFile(delegate, gen.getBaseListenerFileName(header));
	}

	public OutputModelObject buildVisitorOutputModel(boolean header) {
		CodeGenerator gen = delegate.getGenerator();
		return new VisitorFile(delegate, gen.getVisitorFileName(header));
	}

	public OutputModelObject buildBaseVisitorOutputModel(boolean header) {
		CodeGenerator gen = delegate.getGenerator();
		return new BaseVisitorFile(delegate, gen.getBaseVisitorFileName(header));
	}

	public ParserFile parserFile(String fileName) {
		ParserFile f = delegate.parserFile(fileName);
		for (CodeGeneratorExtension ext : extensions) f = ext.parserFile(f);
		return f;
	}

	public Parser parser(ParserFile file) {
		Parser p = delegate.parser(file);
		for (CodeGeneratorExtension ext : extensions) p = ext.parser(p);
		return p;
	}

	public LexerFile lexerFile(String fileName) {
		return new LexerFile(delegate, fileName);
	}

	public Lexer lexer(LexerFile file) {
		return new Lexer(delegate, file);
	}

	/** Create RuleFunction per rule and update sempreds,actions of parser
	 *  output object with stuff found in r.
	 */
	public void buildRuleFunction(Parser parser, Rule r) {
		RuleFunction function = rule(r);
		parser.funcs.add(function);
		pushCurrentRule(function);
		function.fillNamedActions(delegate, r);

		if ( r instanceof LeftRecursiveRule ) {
			buildLeftRecursiveRuleFunction((LeftRecursiveRule)r,
										   (LeftRecursiveRuleFunction)function);
		}
		else {
			buildNormalRuleFunction(r, function);
		}

		Grammar g = getGrammar();
		for (ActionAST a : r.actions) {
			if ( a instanceof PredAST ) {
				PredAST p = (PredAST)a;
				RuleSempredFunction rsf = parser.sempredFuncs.get(r);
				if ( rsf==null ) {
					rsf = new RuleSempredFunction(delegate, r, function.ctxType);
					parser.sempredFuncs.put(r, rsf);
				}
				rsf.actions.put(g.sempreds.get(p), new Action(delegate, p));
			}
		}

		popCurrentRule();
	}

	public void buildLeftRecursiveRuleFunction(LeftRecursiveRule r, LeftRecursiveRuleFunction function) {
		buildNormalRuleFunction(r, function);

		// now inject code to start alts
		CodeGenerator gen = delegate.getGenerator();
		STGroup codegenTemplates = gen.getTemplates();

		// pick out alt(s) for primaries
		CodeBlockForOuterMostAlt outerAlt = (CodeBlockForOuterMostAlt)function.code.get(0);
		List<CodeBlockForAlt> primaryAltsCode = new ArrayList<CodeBlockForAlt>();
		SrcOp primaryStuff = outerAlt.ops.get(0);
		if ( primaryStuff instanceof Choice ) {
			Choice primaryAltBlock = (Choice) primaryStuff;
			primaryAltsCode.addAll(primaryAltBlock.alts);
		}
		else { // just a single alt I guess; no block
			primaryAltsCode.add((CodeBlockForAlt)primaryStuff);
		}

		// pick out alt(s) for op alts
		StarBlock opAltStarBlock = (StarBlock)outerAlt.ops.get(1);
		CodeBlockForAlt altForOpAltBlock = opAltStarBlock.alts.get(0);
		List<CodeBlockForAlt> opAltsCode = new ArrayList<CodeBlockForAlt>();
		SrcOp opStuff = altForOpAltBlock.ops.get(0);
		if ( opStuff instanceof AltBlock ) {
			AltBlock opAltBlock = (AltBlock)opStuff;
			opAltsCode.addAll(opAltBlock.alts);
		}
		else { // just a single alt I guess; no block
			opAltsCode.add((CodeBlockForAlt)opStuff);
		}

		// Insert code in front of each primary alt to create specialized ctx if there was a label
		for (int i = 0; i < primaryAltsCode.size(); i++) {
			LeftRecursiveRuleAltInfo altInfo = r.recPrimaryAlts.get(i);
			if ( altInfo.altLabel==null ) continue;
			ST altActionST = codegenTemplates.getInstanceOf("recRuleReplaceContext");
			altActionST.add("ctxName", Utils.capitalize(altInfo.altLabel));
			Action altAction =
				new Action(delegate, function.altLabelCtxs.get(altInfo.altLabel), altActionST);
			CodeBlockForAlt alt = primaryAltsCode.get(i);
			alt.insertOp(0, altAction);
		}

		// Insert code to set ctx.stop after primary block and before op * loop
		ST setStopTokenAST = codegenTemplates.getInstanceOf("recRuleSetStopToken");
		Action setStopTokenAction = new Action(delegate, function.ruleCtx, setStopTokenAST);
		outerAlt.insertOp(1, setStopTokenAction);

		// Insert code to set _prevctx at start of * loop
		ST setPrevCtx = codegenTemplates.getInstanceOf("recRuleSetPrevCtx");
		Action setPrevCtxAction = new Action(delegate, function.ruleCtx, setPrevCtx);
		opAltStarBlock.addIterationOp(setPrevCtxAction);

		// Insert code in front of each op alt to create specialized ctx if there was an alt label
		for (int i = 0; i < opAltsCode.size(); i++) {
			ST altActionST;
			LeftRecursiveRuleAltInfo altInfo = r.recOpAlts.getElement(i);
			String templateName;
			if ( altInfo.altLabel!=null ) {
				templateName = "recRuleLabeledAltStartAction";
				altActionST = codegenTemplates.getInstanceOf(templateName);
				altActionST.add("currentAltLabel", altInfo.altLabel);
			}
			else {
				templateName = "recRuleAltStartAction";
				altActionST = codegenTemplates.getInstanceOf(templateName);
				altActionST.add("ctxName", Utils.capitalize(r.name));
			}
			altActionST.add("ruleName", r.name);
			// add label of any lr ref we deleted
			altActionST.add("label", altInfo.leftRecursiveRuleRefLabel);
			if (altActionST.impl.formalArguments.containsKey("isListLabel")) {
				altActionST.add("isListLabel", altInfo.isListLabel);
			}
			else if (altInfo.isListLabel) {
				delegate.getGenerator().tool.errMgr.toolError(ErrorType.CODE_TEMPLATE_ARG_ISSUE, templateName, "isListLabel");
			}
			Action altAction =
				new Action(delegate, function.altLabelCtxs.get(altInfo.altLabel), altActionST);
			CodeBlockForAlt alt = opAltsCode.get(i);
			alt.insertOp(0, altAction);
		}
	}

	public void buildNormalRuleFunction(Rule r, RuleFunction function) {
		CodeGenerator gen = delegate.getGenerator();
		// TRIGGER factory functions for rule alts, elements
		GrammarASTAdaptor adaptor = new GrammarASTAdaptor(r.ast.token.getInputStream());
		GrammarAST blk = (GrammarAST)r.ast.getFirstChildWithType(ANTLRParser.BLOCK);
		CommonTreeNodeStream nodes = new CommonTreeNodeStream(adaptor,blk);
		walker = new SourceGenTriggers(nodes, this);
		try {
			// walk AST of rule alts/elements
			function.code = DefaultOutputModelFactory.list(walker.block(null, null));
			function.hasLookaheadBlock = walker.hasLookaheadBlock;
		}
		catch (org.antlr.runtime.RecognitionException e){
			e.printStackTrace(System.err);
		}

		function.ctxType = gen.getTarget().getRuleFunctionContextStructName(function);

		function.postamble = rulePostamble(function, r);
	}

	public void buildLexerRuleActions(Lexer lexer, final Rule r) {
		if (r.actions.isEmpty()) {
			return;
		}

		CodeGenerator gen = delegate.getGenerator();
		Grammar g = delegate.getGrammar();
		String ctxType = gen.getTarget().getRuleFunctionContextStructName(r);
		RuleActionFunction raf = lexer.actionFuncs.get(r);
		if ( raf==null ) {
			raf = new RuleActionFunction(delegate, r, ctxType);
		}

		for (ActionAST a : r.actions) {
			if ( a instanceof PredAST ) {
				PredAST p = (PredAST)a;
				RuleSempredFunction rsf = lexer.sempredFuncs.get(r);
				if ( rsf==null ) {
					rsf = new RuleSempredFunction(delegate, r, ctxType);
					lexer.sempredFuncs.put(r, rsf);
				}
				rsf.actions.put(g.sempreds.get(p), new Action(delegate, p));
			}
			else if ( a.getType()== ANTLRParser.ACTION ) {
				raf.actions.put(g.lexerActions.get(a), new Action(delegate, a));
			}
		}

		if (!raf.actions.isEmpty() && !lexer.actionFuncs.containsKey(r)) {
			// only add to lexer if the function actually contains actions
			lexer.actionFuncs.put(r, raf);
		}
	}

	public RuleFunction rule(Rule r) {
		RuleFunction rf = delegate.rule(r);
		for (CodeGeneratorExtension ext : extensions) rf = ext.rule(rf);
		return rf;
	}

	public List<SrcOp> rulePostamble(RuleFunction function, Rule r) {
		List<SrcOp> ops = delegate.rulePostamble(function, r);
		for (CodeGeneratorExtension ext : extensions) ops = ext.rulePostamble(ops);
		return ops;
	}

	public Grammar getGrammar() { return delegate.getGrammar(); }

	public CodeGenerator getGenerator() { return delegate.getGenerator(); }

	public CodeBlockForAlt alternative(Alternative alt, boolean outerMost) {
		CodeBlockForAlt blk = delegate.alternative(alt, outerMost);
		if ( outerMost ) {
			currentOuterMostAlternativeBlock = (CodeBlockForOuterMostAlt)blk;
		}
		for (CodeGeneratorExtension ext : extensions) blk = ext.alternative(blk, outerMost);
		return blk;
	}

	public CodeBlockForAlt finishAlternative(CodeBlockForAlt blk, List<SrcOp> ops,
											 boolean outerMost)
	{
		blk = delegate.finishAlternative(blk, ops);
		for (CodeGeneratorExtension ext : extensions) blk = ext.finishAlternative(blk, outerMost);
		return blk;
	}

	public List<SrcOp> ruleRef(GrammarAST ID, GrammarAST label, GrammarAST args) {
		List<SrcOp> ops = delegate.ruleRef(ID, label, args);
		for (CodeGeneratorExtension ext : extensions) {
			ops = ext.ruleRef(ops);
		}
		return ops;
	}

	public List<SrcOp> tokenRef(GrammarAST ID, GrammarAST label, GrammarAST args)
	{
		List<SrcOp> ops = delegate.tokenRef(ID, label, args);
		for (CodeGeneratorExtension ext : extensions) {
			ops = ext.tokenRef(ops);
		}
		return ops;
	}

	public List<SrcOp> stringRef(GrammarAST ID, GrammarAST label) {
		List<SrcOp> ops = delegate.stringRef(ID, label);
		for (CodeGeneratorExtension ext : extensions) {
			ops = ext.stringRef(ops);
		}
		return ops;
	}

	/** (A|B|C) possibly with ebnfRoot and label */
	public List<SrcOp> set(GrammarAST setAST, GrammarAST labelAST, boolean invert) {
		List<SrcOp> ops = delegate.set(setAST, labelAST, invert);
		for (CodeGeneratorExtension ext : extensions) {
			ops = ext.set(ops);
		}
		return ops;
	}

	public CodeBlockForAlt epsilon(Alternative alt, boolean outerMost) {
		CodeBlockForAlt blk = delegate.epsilon(alt, outerMost);
		for (CodeGeneratorExtension ext : extensions) blk = ext.epsilon(blk);
		return blk;
	}

	public List<SrcOp> wildcard(GrammarAST ast, GrammarAST labelAST) {
		List<SrcOp> ops = delegate.wildcard(ast, labelAST);
		for (CodeGeneratorExtension ext : extensions) {
			ops = ext.set(ops);
		}
		return ops;
	}

	public List<SrcOp> action(ActionAST ast) {
		List<SrcOp> ops = delegate.action(ast);
		for (CodeGeneratorExtension ext : extensions) ops = ext.action(ops);
		return ops;
	}

	public List<SrcOp> sempred(ActionAST ast) {
		List<SrcOp> ops = delegate.sempred(ast);
		for (CodeGeneratorExtension ext : extensions) ops = ext.sempred(ops);
		return ops;
	}

	public Choice getChoiceBlock(BlockAST blkAST, List<CodeBlockForAlt> alts, GrammarAST label) {
		Choice c = delegate.getChoiceBlock(blkAST, alts, label);
		for (CodeGeneratorExtension ext : extensions) c = ext.getChoiceBlock(c);
		return c;
	}

	public Choice getEBNFBlock(GrammarAST ebnfRoot, List<CodeBlockForAlt> alts) {
		Choice c = delegate.getEBNFBlock(ebnfRoot, alts);
		for (CodeGeneratorExtension ext : extensions) c = ext.getEBNFBlock(c);
		return c;
	}

	public boolean needsImplicitLabel(GrammarAST ID, LabeledOp op) {
		boolean needs = delegate.needsImplicitLabel(ID, op);
		for (CodeGeneratorExtension ext : extensions) needs |= ext.needsImplicitLabel(ID, op);
		return needs;
	}

	public OutputModelObject getRoot() { return root; }

	public void setRoot(OutputModelObject root) { this.root = root; }

	public RuleFunction getCurrentRuleFunction() {
		if ( !currentRule.isEmpty() )	return currentRule.peek();
		return null;
	}

	public void pushCurrentRule(RuleFunction r) { currentRule.push(r); }

	public RuleFunction popCurrentRule() {
		if ( !currentRule.isEmpty() ) return currentRule.pop();
		return null;
	}

	public Alternative getCurrentOuterMostAlt() { return currentOuterMostAlt; }

	public void setCurrentOuterMostAlt(Alternative currentOuterMostAlt) { this.currentOuterMostAlt = currentOuterMostAlt; }

	public void setCurrentBlock(CodeBlock blk) {
		currentBlock = blk;
	}

	public CodeBlock getCurrentBlock() {
		return currentBlock;
	}

	public void setCurrentOuterMostAlternativeBlock(CodeBlockForOuterMostAlt currentOuterMostAlternativeBlock) {
		this.currentOuterMostAlternativeBlock = currentOuterMostAlternativeBlock;
	}

	public CodeBlockForOuterMostAlt getCurrentOuterMostAlternativeBlock() {
		return currentOuterMostAlternativeBlock;
	}

	public int getCodeBlockLevel() { return codeBlockLevel; }
}<|MERGE_RESOLUTION|>--- conflicted
+++ resolved
@@ -108,10 +108,6 @@
 	 *  extensions too, not just the factory functions in this factory.
 	 */
 	public OutputModelObject buildParserOutputModel(boolean header) {
-<<<<<<< HEAD
-		Grammar g = delegate.getGrammar();
-=======
->>>>>>> 014d9fd5
 		CodeGenerator gen = delegate.getGenerator();
 		ParserFile file = parserFile(gen.getRecognizerFileName(header));
 		setRoot(file);
