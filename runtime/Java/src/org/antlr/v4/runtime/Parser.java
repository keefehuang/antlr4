--- conflicted
+++ resolved
@@ -332,13 +332,8 @@
 			charPositionInLine = offendingToken.getCharPositionInLine();
 		}
 
-<<<<<<< HEAD
 		ANTLRErrorListener<? super Symbol> listener = getErrorListenerDispatch();
-		listener.error(this, offendingToken, line, charPositionInLine, msg, e);
-=======
-		ANTLRErrorListener<? super Token> listener = getErrorListenerDispatch();
 		listener.syntaxError(this, offendingToken, line, charPositionInLine, msg, e);
->>>>>>> bb5790d6
 	}
 
 	/** Consume the current symbol and return it. E.g., given the following
