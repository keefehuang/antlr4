/*
 * [The "BSD license"]
 *  Copyright (c) 2012 Terence Parr
 *  Copyright (c) 2012 Sam Harwell
 *  All rights reserved.
 *
 *  Redistribution and use in source and binary forms, with or without
 *  modification, are permitted provided that the following conditions
 *  are met:
 *
 *  1. Redistributions of source code must retain the above copyright
 *     notice, this list of conditions and the following disclaimer.
 *  2. Redistributions in binary form must reproduce the above copyright
 *     notice, this list of conditions and the following disclaimer in the
 *     documentation and/or other materials provided with the distribution.
 *  3. The name of the author may not be used to endorse or promote products
 *     derived from this software without specific prior written permission.
 *
 *  THIS SOFTWARE IS PROVIDED BY THE AUTHOR ``AS IS'' AND ANY EXPRESS OR
 *  IMPLIED WARRANTIES, INCLUDING, BUT NOT LIMITED TO, THE IMPLIED WARRANTIES
 *  OF MERCHANTABILITY AND FITNESS FOR A PARTICULAR PURPOSE ARE DISCLAIMED.
 *  IN NO EVENT SHALL THE AUTHOR BE LIABLE FOR ANY DIRECT, INDIRECT,
 *  INCIDENTAL, SPECIAL, EXEMPLARY, OR CONSEQUENTIAL DAMAGES (INCLUDING, BUT
 *  NOT LIMITED TO, PROCUREMENT OF SUBSTITUTE GOODS OR SERVICES; LOSS OF USE,
 *  DATA, OR PROFITS; OR BUSINESS INTERRUPTION) HOWEVER CAUSED AND ON ANY
 *  THEORY OF LIABILITY, WHETHER IN CONTRACT, STRICT LIABILITY, OR TORT
 *  (INCLUDING NEGLIGENCE OR OTHERWISE) ARISING IN ANY WAY OUT OF THE USE OF
 *  THIS SOFTWARE, EVEN IF ADVISED OF THE POSSIBILITY OF SUCH DAMAGE.
 */

package org.antlr.v4.codegen;

import org.antlr.v4.parse.ANTLRParser;
import org.antlr.v4.runtime.misc.IntervalSet;
import org.antlr.v4.tool.ErrorType;
import org.antlr.v4.tool.Grammar;
import org.antlr.v4.tool.ast.GrammarAST;
import org.stringtemplate.v4.ST;
import org.stringtemplate.v4.gui.STViz;

import java.util.List;

public class CodeGenPipeline {
	Grammar g;

	public CodeGenPipeline(Grammar g) {
		this.g = g;
	}

	public void process() {
		CodeGenerator gen = new CodeGenerator(g);
		Target target = gen.getTarget();
		if (target == null) {
			return;
		}

		IntervalSet idTypes = new IntervalSet();
		idTypes.add(ANTLRParser.ID);
		idTypes.add(ANTLRParser.RULE_REF);
		idTypes.add(ANTLRParser.TOKEN_REF);
		List<GrammarAST> idNodes = g.ast.getNodesWithType(idTypes);
		for (GrammarAST idNode : idNodes) {
			if ( target.grammarSymbolCausesIssueInGeneratedCode(idNode) ) {
				g.tool.errMgr.grammarError(ErrorType.USE_OF_BAD_WORD,
										   g.fileName, idNode.getToken(),
										   idNode.getText());
			}
		}

		// all templates are generated in memory to report the most complete
		// error information possible, but actually writing output files stops
		// after the first error is reported
		int errorCount = g.tool.errMgr.getNumErrors();

		if ( g.isLexer() ) {
			ST lexer = gen.generateLexer();
			if (g.tool.errMgr.getNumErrors() == errorCount) {
				writeRecognizer(lexer, gen);
			}
		}
		else {
			ST parser = gen.generateParser();
			if (g.tool.errMgr.getNumErrors() == errorCount) {
				writeRecognizer(parser, gen);
			}
			if ( g.tool.gen_listener ) {
<<<<<<< HEAD
				gen.writeListener(gen.generateListener());
				if (target.wantsBaseListener()) {
					gen.writeBaseListener(gen.generateBaseListener());
				}
			}
			if ( g.tool.gen_visitor ) {
				gen.writeVisitor(gen.generateVisitor());
				if (target.wantsBaseVisitor()) {
					gen.writeBaseVisitor(gen.generateBaseVisitor());
=======
				ST listener = gen.generateListener();
				if (g.tool.errMgr.getNumErrors() == errorCount) {
					gen.writeListener(listener);
				}
				if (gen.getTarget().wantsBaseListener()) {
					ST baseListener = gen.generateBaseListener();
					if (g.tool.errMgr.getNumErrors() == errorCount) {
						gen.writeBaseListener(baseListener);
					}
				}
			}
			if ( g.tool.gen_visitor ) {
				ST visitor = gen.generateVisitor();
				if (g.tool.errMgr.getNumErrors() == errorCount) {
					gen.writeVisitor(visitor);
				}
				if (gen.getTarget().wantsBaseVisitor()) {
					ST baseVisitor = gen.generateBaseVisitor();
					if (g.tool.errMgr.getNumErrors() == errorCount) {
						gen.writeBaseVisitor(baseVisitor);
					}
>>>>>>> 561383c3
				}
			}
			gen.writeHeaderFile();
		}
		gen.writeVocabFile();
	}

	protected void writeRecognizer(ST template, CodeGenerator gen) {
		if ( g.tool.launch_ST_inspector ) {
			STViz viz = template.inspect();
			if (g.tool.ST_inspector_wait_for_close) {
				try {
					viz.waitForClose();
				}
				catch (InterruptedException ex) {
					g.tool.errMgr.toolError(ErrorType.INTERNAL_ERROR, ex);
				}
			}
		}

		gen.writeRecognizer(template);
	}
}<|MERGE_RESOLUTION|>--- conflicted
+++ resolved
@@ -84,22 +84,11 @@
 				writeRecognizer(parser, gen);
 			}
 			if ( g.tool.gen_listener ) {
-<<<<<<< HEAD
-				gen.writeListener(gen.generateListener());
-				if (target.wantsBaseListener()) {
-					gen.writeBaseListener(gen.generateBaseListener());
-				}
-			}
-			if ( g.tool.gen_visitor ) {
-				gen.writeVisitor(gen.generateVisitor());
-				if (target.wantsBaseVisitor()) {
-					gen.writeBaseVisitor(gen.generateBaseVisitor());
-=======
 				ST listener = gen.generateListener();
 				if (g.tool.errMgr.getNumErrors() == errorCount) {
 					gen.writeListener(listener);
 				}
-				if (gen.getTarget().wantsBaseListener()) {
+				if (target.wantsBaseListener()) {
 					ST baseListener = gen.generateBaseListener();
 					if (g.tool.errMgr.getNumErrors() == errorCount) {
 						gen.writeBaseListener(baseListener);
@@ -111,12 +100,11 @@
 				if (g.tool.errMgr.getNumErrors() == errorCount) {
 					gen.writeVisitor(visitor);
 				}
-				if (gen.getTarget().wantsBaseVisitor()) {
+				if (target.wantsBaseVisitor()) {
 					ST baseVisitor = gen.generateBaseVisitor();
 					if (g.tool.errMgr.getNumErrors() == errorCount) {
 						gen.writeBaseVisitor(baseVisitor);
 					}
->>>>>>> 561383c3
 				}
 			}
 			gen.writeHeaderFile();
