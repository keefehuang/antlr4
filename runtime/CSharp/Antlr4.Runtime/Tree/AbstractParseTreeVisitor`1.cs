/*
 * [The "BSD license"]
 *  Copyright (c) 2013 Terence Parr
 *  Copyright (c) 2013 Sam Harwell
 *  All rights reserved.
 *
 *  Redistribution and use in source and binary forms, with or without
 *  modification, are permitted provided that the following conditions
 *  are met:
 *
 *  1. Redistributions of source code must retain the above copyright
 *     notice, this list of conditions and the following disclaimer.
 *  2. Redistributions in binary form must reproduce the above copyright
 *     notice, this list of conditions and the following disclaimer in the
 *     documentation and/or other materials provided with the distribution.
 *  3. The name of the author may not be used to endorse or promote products
 *     derived from this software without specific prior written permission.
 *
 *  THIS SOFTWARE IS PROVIDED BY THE AUTHOR ``AS IS'' AND ANY EXPRESS OR
 *  IMPLIED WARRANTIES, INCLUDING, BUT NOT LIMITED TO, THE IMPLIED WARRANTIES
 *  OF MERCHANTABILITY AND FITNESS FOR A PARTICULAR PURPOSE ARE DISCLAIMED.
 *  IN NO EVENT SHALL THE AUTHOR BE LIABLE FOR ANY DIRECT, INDIRECT,
 *  INCIDENTAL, SPECIAL, EXEMPLARY, OR CONSEQUENTIAL DAMAGES (INCLUDING, BUT
 *  NOT LIMITED TO, PROCUREMENT OF SUBSTITUTE GOODS OR SERVICES; LOSS OF USE,
 *  DATA, OR PROFITS; OR BUSINESS INTERRUPTION) HOWEVER CAUSED AND ON ANY
 *  THEORY OF LIABILITY, WHETHER IN CONTRACT, STRICT LIABILITY, OR TORT
 *  (INCLUDING NEGLIGENCE OR OTHERWISE) ARISING IN ANY WAY OUT OF THE USE OF
 *  THIS SOFTWARE, EVEN IF ADVISED OF THE POSSIBILITY OF SUCH DAMAGE.
 */
using Antlr4.Runtime.Tree;
using Sharpen;

namespace Antlr4.Runtime.Tree
{
    public abstract class AbstractParseTreeVisitor<Result> : IParseTreeVisitor<Result>
    {
        /// <summary>
        /// <inheritDoc></inheritDoc>
<<<<<<< HEAD
        /// <p/>
        /// The default implementation calls
        /// <see cref="IParseTree.Accept{T}(IParseTreeVisitor{T})">IParseTree.Accept&lt;T&gt;(IParseTreeVisitor&lt;Result&gt;)</see>
=======
        /// <p>The default implementation calls
        /// <see cref="IParseTree.Accept{T}(IParseTreeVisitor{Result})">IParseTree.Accept&lt;T&gt;(IParseTreeVisitor&lt;Result&gt;)</see>
>>>>>>> 5b9c45fb
        /// on the
        /// specified tree.</p>
        /// </summary>
        public virtual Result Visit(IParseTree tree)
        {
            return tree.Accept(this);
        }

        /// <summary>
        /// <inheritDoc></inheritDoc>
        /// <p>The default implementation initializes the aggregate result to
        /// <see cref="AbstractParseTreeVisitor{Result}.DefaultResult()">defaultResult()</see>
        /// . Before visiting each child, it
        /// calls
        /// <see cref="AbstractParseTreeVisitor{Result}.ShouldVisitNextChild(IRuleNode, Result)">shouldVisitNextChild</see>
        /// ; if the result
        /// is
        /// <code>false</code>
        /// no more children are visited and the current aggregate
        /// result is returned. After visiting a child, the aggregate result is
        /// updated by calling
        /// <see cref="AbstractParseTreeVisitor{Result}.AggregateResult(Result, Result)">aggregateResult</see>
        /// with the
        /// previous aggregate result and the result of visiting the child.</p>
        /// <p>The default implementation is not safe for use in visitors that modify
        /// the tree structure. Visitors that modify the tree should override this
        /// method to behave properly in respect to the specific algorithm in use.</p>
        /// </summary>
        public virtual Result VisitChildren(IRuleNode node)
        {
            Result result = DefaultResult();
            int n = node.ChildCount;
            for (int i = 0; i < n; i++)
            {
                if (!ShouldVisitNextChild(node, result))
                {
                    break;
                }
                IParseTree c = node.GetChild(i);
                Result childResult = c.Accept(this);
                result = AggregateResult(result, childResult);
            }
            return result;
        }

        /// <summary>
        /// <inheritDoc></inheritDoc>
        /// <p>The default implementation returns the result of
        /// <see cref="AbstractParseTreeVisitor{Result}.DefaultResult()">defaultResult</see>
        /// .</p>
        /// </summary>
        public virtual Result VisitTerminal(ITerminalNode node)
        {
            return DefaultResult();
        }

        /// <summary>
        /// <inheritDoc></inheritDoc>
        /// <p>The default implementation returns the result of
        /// <see cref="AbstractParseTreeVisitor{Result}.DefaultResult()">defaultResult</see>
        /// .</p>
        /// </summary>
        public virtual Result VisitErrorNode(IErrorNode node)
        {
            return DefaultResult();
        }

        /// <summary>Gets the default value returned by visitor methods.</summary>
        /// <remarks>
        /// Gets the default value returned by visitor methods. This value is
        /// returned by the default implementations of
        /// <see cref="AbstractParseTreeVisitor{Result}.VisitTerminal(ITerminalNode)">visitTerminal</see>
        /// ,
        /// <see cref="AbstractParseTreeVisitor{Result}.VisitErrorNode(IErrorNode)">visitErrorNode</see>
        /// .
        /// The default implementation of
        /// <see cref="AbstractParseTreeVisitor{Result}.VisitChildren(IRuleNode)">visitChildren</see>
        /// initializes its aggregate result to this value.
        /// <p>The base implementation returns
        /// <code>null</code>
        /// .</p>
        /// </remarks>
        /// <returns>The default value returned by visitor methods.</returns>
        protected internal virtual Result DefaultResult()
        {
            return default(Result);
        }

        /// <summary>Aggregates the results of visiting multiple children of a node.</summary>
        /// <remarks>
        /// Aggregates the results of visiting multiple children of a node. After
        /// either all children are visited or
        /// <see cref="AbstractParseTreeVisitor{Result}.ShouldVisitNextChild(IRuleNode, Result)">AbstractParseTreeVisitor&lt;Result&gt;.ShouldVisitNextChild(IRuleNode, object)</see>
        /// returns
        /// <code>false</code>
        /// , the aggregate value is returned as the result of
        /// <see cref="AbstractParseTreeVisitor{Result}.VisitChildren(IRuleNode)">AbstractParseTreeVisitor&lt;Result&gt;.VisitChildren(IRuleNode)</see>
        /// .
        /// <p>The default implementation returns
        /// <code>nextResult</code>
        /// , meaning
        /// <see cref="AbstractParseTreeVisitor{Result}.VisitChildren(IRuleNode)">AbstractParseTreeVisitor&lt;Result&gt;.VisitChildren(IRuleNode)</see>
        /// will return the result of the last child visited
        /// (or return the initial value if the node has no children).</p>
        /// </remarks>
        /// <param name="aggregate">
        /// The previous aggregate value. In the default
        /// implementation, the aggregate value is initialized to
        /// <see cref="AbstractParseTreeVisitor{Result}.DefaultResult()">AbstractParseTreeVisitor&lt;Result&gt;.DefaultResult()</see>
        /// , which is passed as the
        /// <code>aggregate</code>
        /// argument
        /// to this method after the first child node is visited.
        /// </param>
        /// <param name="nextResult">
        /// The result of the immediately preceeding call to visit
        /// a child node.
        /// </param>
        /// <returns>The updated aggregate result.</returns>
        protected internal virtual Result AggregateResult(Result aggregate, Result nextResult)
        {
            return nextResult;
        }

        /// <summary>
        /// This method is called after visiting each child in
        /// <see cref="AbstractParseTreeVisitor{Result}.VisitChildren(IRuleNode)">AbstractParseTreeVisitor&lt;Result&gt;.VisitChildren(IRuleNode)</see>
        /// . This method is first called before the first
        /// child is visited; at that point
        /// <code>currentResult</code>
        /// will be the initial
        /// value (in the default implementation, the initial value is returned by a
        /// call to
        /// <see cref="AbstractParseTreeVisitor{Result}.DefaultResult()">AbstractParseTreeVisitor&lt;Result&gt;.DefaultResult()</see>
        /// . This method is not called after the last
        /// child is visited.
        /// <p>The default implementation always returns
        /// <code>true</code>
        /// , indicating that
        /// <code>visitChildren</code>
        /// should only return after all children are visited.
        /// One reason to override this method is to provide a "short circuit"
        /// evaluation option for situations where the result of visiting a single
        /// child has the potential to determine the result of the visit operation as
        /// a whole.</p>
        /// </summary>
        /// <param name="node">
        /// The
        /// <see cref="IRuleNode">IRuleNode</see>
        /// whose children are currently being
        /// visited.
        /// </param>
        /// <param name="currentResult">
        /// The current aggregate result of the children visited
        /// to the current point.
        /// </param>
        /// <returns>
        /// 
        /// <code>true</code>
        /// to continue visiting children. Otherwise return
        /// <code>false</code>
        /// to stop visiting children and immediately return the
        /// current aggregate result from
        /// <see cref="AbstractParseTreeVisitor{Result}.VisitChildren(IRuleNode)">AbstractParseTreeVisitor&lt;Result&gt;.VisitChildren(IRuleNode)</see>
        /// .
        /// </returns>
        protected internal virtual bool ShouldVisitNextChild(IRuleNode node, Result currentResult)
        {
            return true;
        }
    }
}<|MERGE_RESOLUTION|>--- conflicted
+++ resolved
@@ -36,14 +36,8 @@
     {
         /// <summary>
         /// <inheritDoc></inheritDoc>
-<<<<<<< HEAD
-        /// <p/>
-        /// The default implementation calls
+        /// <p>The default implementation calls
         /// <see cref="IParseTree.Accept{T}(IParseTreeVisitor{T})">IParseTree.Accept&lt;T&gt;(IParseTreeVisitor&lt;Result&gt;)</see>
-=======
-        /// <p>The default implementation calls
-        /// <see cref="IParseTree.Accept{T}(IParseTreeVisitor{Result})">IParseTree.Accept&lt;T&gt;(IParseTreeVisitor&lt;Result&gt;)</see>
->>>>>>> 5b9c45fb
         /// on the
         /// specified tree.</p>
         /// </summary>
