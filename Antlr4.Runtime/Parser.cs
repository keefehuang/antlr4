--- conflicted
+++ resolved
@@ -160,13 +160,8 @@
             _syntaxErrors = 0;
             _tracer = null;
             _precedenceStack.Clear();
-<<<<<<< HEAD
             _precedenceStack.Add(0);
-            ATNSimulator interpreter = GetInterpreter();
-=======
-            _precedenceStack.Push(0);
             ATNSimulator interpreter = Interpreter;
->>>>>>> 366da4e5
             if (interpreter != null)
             {
                 interpreter.Reset();
@@ -869,11 +864,7 @@
             for (int d = 0; d < _interp.atn.decisionToDFA.Length; d++)
             {
                 DFA dfa = _interp.atn.decisionToDFA[d];
-<<<<<<< HEAD
-                s.Add(dfa.ToString(GetTokenNames(), GetRuleNames()));
-=======
-                s.AddItem(dfa.ToString(TokenNames, RuleNames));
->>>>>>> 366da4e5
+                s.Add(dfa.ToString(TokenNames, RuleNames));
             }
             return s;
         }
