/*
 * [The "BSD license"]
 *  Copyright (c) 2012 Terence Parr
 *  Copyright (c) 2012 Sam Harwell
 *  All rights reserved.
 *
 *  Redistribution and use in source and binary forms, with or without
 *  modification, are permitted provided that the following conditions
 *  are met:
 *
 *  1. Redistributions of source code must retain the above copyright
 *     notice, this list of conditions and the following disclaimer.
 *  2. Redistributions in binary form must reproduce the above copyright
 *     notice, this list of conditions and the following disclaimer in the
 *     documentation and/or other materials provided with the distribution.
 *  3. The name of the author may not be used to endorse or promote products
 *     derived from this software without specific prior written permission.
 *
 *  THIS SOFTWARE IS PROVIDED BY THE AUTHOR ``AS IS'' AND ANY EXPRESS OR
 *  IMPLIED WARRANTIES, INCLUDING, BUT NOT LIMITED TO, THE IMPLIED WARRANTIES
 *  OF MERCHANTABILITY AND FITNESS FOR A PARTICULAR PURPOSE ARE DISCLAIMED.
 *  IN NO EVENT SHALL THE AUTHOR BE LIABLE FOR ANY DIRECT, INDIRECT,
 *  INCIDENTAL, SPECIAL, EXEMPLARY, OR CONSEQUENTIAL DAMAGES (INCLUDING, BUT
 *  NOT LIMITED TO, PROCUREMENT OF SUBSTITUTE GOODS OR SERVICES; LOSS OF USE,
 *  DATA, OR PROFITS; OR BUSINESS INTERRUPTION) HOWEVER CAUSED AND ON ANY
 *  THEORY OF LIABILITY, WHETHER IN CONTRACT, STRICT LIABILITY, OR TORT
 *  (INCLUDING NEGLIGENCE OR OTHERWISE) ARISING IN ANY WAY OUT OF THE USE OF
 *  THIS SOFTWARE, EVEN IF ADVISED OF THE POSSIBILITY OF SUCH DAMAGE.
 */

package org.antlr.v4.tool;

import org.antlr.v4.analysis.LeftRecursiveRuleAltInfo;
import org.antlr.v4.misc.OrderedHashMap;
<<<<<<< HEAD
import org.antlr.v4.runtime.misc.Tuple;
import org.antlr.v4.runtime.misc.Tuple2;
import org.antlr.v4.runtime.misc.Tuple3;
=======
import org.antlr.v4.runtime.misc.Pair;
>>>>>>> 32adae76
import org.antlr.v4.tool.ast.AltAST;
import org.antlr.v4.tool.ast.GrammarAST;
import org.antlr.v4.tool.ast.RuleAST;

import java.util.ArrayList;
import java.util.HashMap;
import java.util.List;
import java.util.Map;

public class LeftRecursiveRule extends Rule {
	public List<LeftRecursiveRuleAltInfo> recPrimaryAlts;
	public OrderedHashMap<Integer, LeftRecursiveRuleAltInfo> recOpAlts;

	/** Did we delete any labels on direct left-recur refs? Points at ID of ^(= ID el) */
	public List<Tuple2<GrammarAST,String>> leftRecursiveRuleRefLabels =
		new ArrayList<Tuple2<GrammarAST,String>>();

	public LeftRecursiveRule(Grammar g, String name, RuleAST ast) {
		super(g, name, ast, 1);
		alt = new Alternative[numberOfAlts+1]; // always just one
		for (int i=1; i<=numberOfAlts; i++) alt[i] = new Alternative(this, i);
	}

	@Override
	public boolean hasAltSpecificContexts() {
		return super.hasAltSpecificContexts() || getAltLabels()!=null;
	}

	@Override
	public int getOriginalNumberOfAlts() {
		int n = 0;
		if ( recPrimaryAlts!=null ) n += recPrimaryAlts.size();
		if ( recOpAlts!=null ) n += recOpAlts.size();
		return n;
	}

	@Override
	public List<AltAST> getUnlabeledAltASTs() {
		List<AltAST> alts = new ArrayList<AltAST>();
		for (LeftRecursiveRuleAltInfo altInfo : recPrimaryAlts) {
			if (altInfo.altLabel == null) alts.add(altInfo.originalAltAST);
		}
		for (int i = 0; i < recOpAlts.size(); i++) {
			LeftRecursiveRuleAltInfo altInfo = recOpAlts.getElement(i);
			if ( altInfo.altLabel==null ) alts.add(altInfo.originalAltAST);
		}
		if ( alts.isEmpty() ) return null;
		return alts;
	}

	/** Get -> labels from those alts we deleted for left-recursive rules. */
	@Override
<<<<<<< HEAD
	public List<Tuple3<Integer,AltAST,String>> getAltLabels() {
		List<Tuple3<Integer,AltAST,String>> labels = new ArrayList<Tuple3<Integer,AltAST,String>>();
		List<Tuple3<Integer,AltAST,String>> normalAltLabels = super.getAltLabels();
		if ( normalAltLabels!=null ) labels.addAll(normalAltLabels);
		if ( recPrimaryAlts!=null ) {
			for (LeftRecursiveRuleAltInfo altInfo : recPrimaryAlts) {
				if (altInfo.altLabel != null) {
					labels.add(Tuple.create(altInfo.altNum,
																   altInfo.originalAltAST,
																   altInfo.altLabel));
=======
	public Map<String, List<Pair<Integer, AltAST>>> getAltLabels() {
		Map<String, List<Pair<Integer, AltAST>>> labels = new HashMap<String, List<Pair<Integer, AltAST>>>();
		Map<String, List<Pair<Integer, AltAST>>> normalAltLabels = super.getAltLabels();
		if ( normalAltLabels!=null ) labels.putAll(normalAltLabels);
		if ( recPrimaryAlts!=null ) {
			for (LeftRecursiveRuleAltInfo altInfo : recPrimaryAlts) {
				if (altInfo.altLabel != null) {
					List<Pair<Integer, AltAST>> pairs = labels.get(altInfo.altLabel);
					if (pairs == null) {
						pairs = new ArrayList<Pair<Integer, AltAST>>();
						labels.put(altInfo.altLabel, pairs);
					}

					pairs.add(new Pair<Integer, AltAST>(altInfo.altNum, altInfo.originalAltAST));
>>>>>>> 32adae76
				}
			}
		}
		if ( recOpAlts!=null ) {
			for (int i = 0; i < recOpAlts.size(); i++) {
				LeftRecursiveRuleAltInfo altInfo = recOpAlts.getElement(i);
				if ( altInfo.altLabel!=null ) {
<<<<<<< HEAD
					labels.add(Tuple.create(altInfo.altNum,
																 altInfo.originalAltAST,
																 altInfo.altLabel));
=======
					List<Pair<Integer, AltAST>> pairs = labels.get(altInfo.altLabel);
					if (pairs == null) {
						pairs = new ArrayList<Pair<Integer, AltAST>>();
						labels.put(altInfo.altLabel, pairs);
					}

					pairs.add(new Pair<Integer, AltAST>(altInfo.altNum, altInfo.originalAltAST));
>>>>>>> 32adae76
				}
			}
		}
		if ( labels.isEmpty() ) return null;
		return labels;
	}
}<|MERGE_RESOLUTION|>--- conflicted
+++ resolved
@@ -32,13 +32,8 @@
 
 import org.antlr.v4.analysis.LeftRecursiveRuleAltInfo;
 import org.antlr.v4.misc.OrderedHashMap;
-<<<<<<< HEAD
 import org.antlr.v4.runtime.misc.Tuple;
 import org.antlr.v4.runtime.misc.Tuple2;
-import org.antlr.v4.runtime.misc.Tuple3;
-=======
-import org.antlr.v4.runtime.misc.Pair;
->>>>>>> 32adae76
 import org.antlr.v4.tool.ast.AltAST;
 import org.antlr.v4.tool.ast.GrammarAST;
 import org.antlr.v4.tool.ast.RuleAST;
@@ -91,33 +86,20 @@
 
 	/** Get -> labels from those alts we deleted for left-recursive rules. */
 	@Override
-<<<<<<< HEAD
-	public List<Tuple3<Integer,AltAST,String>> getAltLabels() {
-		List<Tuple3<Integer,AltAST,String>> labels = new ArrayList<Tuple3<Integer,AltAST,String>>();
-		List<Tuple3<Integer,AltAST,String>> normalAltLabels = super.getAltLabels();
-		if ( normalAltLabels!=null ) labels.addAll(normalAltLabels);
-		if ( recPrimaryAlts!=null ) {
-			for (LeftRecursiveRuleAltInfo altInfo : recPrimaryAlts) {
-				if (altInfo.altLabel != null) {
-					labels.add(Tuple.create(altInfo.altNum,
-																   altInfo.originalAltAST,
-																   altInfo.altLabel));
-=======
-	public Map<String, List<Pair<Integer, AltAST>>> getAltLabels() {
-		Map<String, List<Pair<Integer, AltAST>>> labels = new HashMap<String, List<Pair<Integer, AltAST>>>();
-		Map<String, List<Pair<Integer, AltAST>>> normalAltLabels = super.getAltLabels();
+	public Map<String, List<Tuple2<Integer, AltAST>>> getAltLabels() {
+		Map<String, List<Tuple2<Integer, AltAST>>> labels = new HashMap<String, List<Tuple2<Integer, AltAST>>>();
+		Map<String, List<Tuple2<Integer, AltAST>>> normalAltLabels = super.getAltLabels();
 		if ( normalAltLabels!=null ) labels.putAll(normalAltLabels);
 		if ( recPrimaryAlts!=null ) {
 			for (LeftRecursiveRuleAltInfo altInfo : recPrimaryAlts) {
 				if (altInfo.altLabel != null) {
-					List<Pair<Integer, AltAST>> pairs = labels.get(altInfo.altLabel);
+					List<Tuple2<Integer, AltAST>> pairs = labels.get(altInfo.altLabel);
 					if (pairs == null) {
-						pairs = new ArrayList<Pair<Integer, AltAST>>();
+						pairs = new ArrayList<Tuple2<Integer, AltAST>>();
 						labels.put(altInfo.altLabel, pairs);
 					}
 
-					pairs.add(new Pair<Integer, AltAST>(altInfo.altNum, altInfo.originalAltAST));
->>>>>>> 32adae76
+					pairs.add(Tuple.create(altInfo.altNum, altInfo.originalAltAST));
 				}
 			}
 		}
@@ -125,19 +107,13 @@
 			for (int i = 0; i < recOpAlts.size(); i++) {
 				LeftRecursiveRuleAltInfo altInfo = recOpAlts.getElement(i);
 				if ( altInfo.altLabel!=null ) {
-<<<<<<< HEAD
-					labels.add(Tuple.create(altInfo.altNum,
-																 altInfo.originalAltAST,
-																 altInfo.altLabel));
-=======
-					List<Pair<Integer, AltAST>> pairs = labels.get(altInfo.altLabel);
+					List<Tuple2<Integer, AltAST>> pairs = labels.get(altInfo.altLabel);
 					if (pairs == null) {
-						pairs = new ArrayList<Pair<Integer, AltAST>>();
+						pairs = new ArrayList<Tuple2<Integer, AltAST>>();
 						labels.put(altInfo.altLabel, pairs);
 					}
 
-					pairs.add(new Pair<Integer, AltAST>(altInfo.altNum, altInfo.originalAltAST));
->>>>>>> 32adae76
+					pairs.add(Tuple.create(altInfo.altNum, altInfo.originalAltAST));
 				}
 			}
 		}
