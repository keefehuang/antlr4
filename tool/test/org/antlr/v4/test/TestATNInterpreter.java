--- conflicted
+++ resolved
@@ -271,13 +271,8 @@
 								int expected)
 	{
 		ATN lexatn = createATN(lg);
-<<<<<<< HEAD
 		LexerATNSimulator lexInterp = new LexerATNSimulator(lexatn,null,null);
-		List<Integer> types = getTokenTypesViaATN(inputString, lexInterp);
-=======
-		LexerATNSimulator lexInterp = new LexerATNSimulator(lexatn);
 		IntegerList types = getTokenTypesViaATN(inputString, lexInterp);
->>>>>>> 7d4f71d8
 		System.out.println(types);
 
 		semanticProcess(lg);
