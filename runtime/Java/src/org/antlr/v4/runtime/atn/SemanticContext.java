--- conflicted
+++ resolved
@@ -155,17 +155,11 @@
 		}
 
 		@Override
-<<<<<<< HEAD
 		public <T> boolean eval(Recognizer<T, ?> parser, RuleContext outerContext) {
-=======
-		public boolean eval(Recognizer<?, ?> parser, RuleContext outerContext) {
->>>>>>> 10f45abb
 			return parser.precpred(outerContext, precedence);
 		}
 
 		@Override
-<<<<<<< HEAD
-=======
 		public SemanticContext evalPrecedence(Recognizer<?, ?> parser, RuleContext outerContext) {
 			if (parser.precpred(outerContext, precedence)) {
 				return SemanticContext.NONE;
@@ -176,7 +170,6 @@
 		}
 
 		@Override
->>>>>>> 10f45abb
 		public int compareTo(PrecedencePredicate o) {
 			return precedence - o.precedence;
 		}
