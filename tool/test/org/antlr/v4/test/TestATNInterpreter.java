package org.antlr.v4.test;

import org.antlr.v4.automata.ParserATNFactory;
import org.antlr.v4.runtime.atn.ATN;
import org.antlr.v4.runtime.atn.ATNState;
import org.antlr.v4.runtime.atn.BlockStartState;
import org.antlr.v4.runtime.atn.LexerATNSimulator;
import org.antlr.v4.runtime.misc.IntegerList;
import org.antlr.v4.tool.DOTGenerator;
import org.antlr.v4.tool.Grammar;
import org.antlr.v4.tool.LexerGrammar;
import org.antlr.v4.tool.Rule;
import org.antlr.v4.tool.interp.ParserInterpreter;
import org.junit.Test;

	// NOTICE: TOKENS IN LEXER, PARSER MUST BE SAME OR TOKEN TYPE MISMATCH
	// NOTICE: TOKENS IN LEXER, PARSER MUST BE SAME OR TOKEN TYPE MISMATCH
	// NOTICE: TOKENS IN LEXER, PARSER MUST BE SAME OR TOKEN TYPE MISMATCH

public class TestATNInterpreter extends BaseTest {
	@Test public void testSimpleNoBlock() throws Exception {
		LexerGrammar lg = new LexerGrammar(
			"lexer grammar L;\n" +
			"A : 'a' ;\n" +
			"B : 'b' ;\n" +
			"C : 'c' ;\n");
		Grammar g = new Grammar(
			"parser grammar T;\n"+
			"a : A B ;");
		checkMatchedAlt(lg, g, "ab", 1);
	}

	@Test public void testSet() throws Exception {
		LexerGrammar lg = new LexerGrammar(
			"lexer grammar L;\n" +
			"A : 'a' ;\n" +
			"B : 'b' ;\n" +
			"C : 'c' ;\n");
		Grammar g = new Grammar(
			"parser grammar T;\n"+
			"tokens {A,B,C}\n" +
			"a : ~A ;");
		checkMatchedAlt(lg, g, "b", 1);
	}

	@Test public void testPEGAchillesHeel() throws Exception {
		LexerGrammar lg = new LexerGrammar(
			"lexer grammar L;\n" +
			"A : 'a' ;\n" +
			"B : 'b' ;\n" +
			"C : 'c' ;\n");
		Grammar g = new Grammar(
			"parser grammar T;\n"+
			"a : A | A B ;");
		checkMatchedAlt(lg, g, "a", 1);
		checkMatchedAlt(lg, g, "ab", 2);
		checkMatchedAlt(lg, g, "abc", 2);
	}

	@Test public void testMustTrackPreviousGoodAlt() throws Exception {
		LexerGrammar lg = new LexerGrammar(
			"lexer grammar L;\n" +
			"A : 'a' ;\n" +
			"B : 'b' ;\n" +
			"C : 'c' ;\n");
		Grammar g = new Grammar(
			"parser grammar T;\n"+
			"a : A | A B ;");

<<<<<<< HEAD
		checkMatchedAlt(lg, g, "ac", 1);
=======
		checkMatchedAlt(lg, g, "a", 1);
		checkMatchedAlt(lg, g, "ab", 2);

		checkMatchedAlt(lg, g, "ac", 1);
		checkMatchedAlt(lg, g, "abc", 2);
	}

	@Test(expected = NoViableAltException.class)
	public void testMustTrackPreviousGoodAltWithEOF() throws Exception {
		LexerGrammar lg = new LexerGrammar(
			"lexer grammar L;\n" +
			"A : 'a' ;\n" +
			"B : 'b' ;\n" +
			"C : 'c' ;\n");
		Grammar g = new Grammar(
			"parser grammar T;\n"+
			"a : (A | A B) EOF;");

		checkMatchedAlt(lg, g, "a", 1);
		checkMatchedAlt(lg, g, "ab", 2);

		try {
			checkMatchedAlt(lg, g, "ac", 1);
		}
		catch (NoViableAltException re) {
			assertEquals(1, re.getOffendingToken().getTokenIndex());
			assertEquals(3, re.getOffendingToken().getType());
			throw re;
		}
>>>>>>> 61ed3bc0
	}

	@Test public void testMustTrackPreviousGoodAlt2() throws Exception {
		LexerGrammar lg = new LexerGrammar(
			"lexer grammar L;\n" +
			"A : 'a' ;\n" +
			"B : 'b' ;\n" +
			"C : 'c' ;\n" +
			"D : 'd' ;\n");
		Grammar g = new Grammar(
			"parser grammar T;\n"+
			"a : A | A B | A B C ;");

		checkMatchedAlt(lg, g, "a", 1);
		checkMatchedAlt(lg, g, "ab", 2);
		checkMatchedAlt(lg, g, "abc", 3);

		checkMatchedAlt(lg, g, "ad", 1);
		checkMatchedAlt(lg, g, "abd", 2);
		checkMatchedAlt(lg, g, "abcd", 3);
	}

	@Test(expected = NoViableAltException.class)
	public void testMustTrackPreviousGoodAlt2WithEOF() throws Exception {
		LexerGrammar lg = new LexerGrammar(
			"lexer grammar L;\n" +
			"A : 'a' ;\n" +
			"B : 'b' ;\n" +
			"C : 'c' ;\n" +
			"D : 'd' ;\n");
		Grammar g = new Grammar(
			"parser grammar T;\n"+
			"a : (A | A B | A B C) EOF;");

		checkMatchedAlt(lg, g, "a", 1);
		checkMatchedAlt(lg, g, "ab", 2);
		checkMatchedAlt(lg, g, "abc", 3);
<<<<<<< HEAD
		checkMatchedAlt(lg, g, "abd", 2); // matched ab, ignores d on end
=======

		try {
			checkMatchedAlt(lg, g, "abd", 1);
		}
		catch (NoViableAltException re) {
			assertEquals(2, re.getOffendingToken().getTokenIndex());
			assertEquals(4, re.getOffendingToken().getType());
			throw re;
		}
>>>>>>> 61ed3bc0
	}

	@Test public void testMustTrackPreviousGoodAlt3() throws Exception {
		LexerGrammar lg = new LexerGrammar(
			"lexer grammar L;\n" +
			"A : 'a' ;\n" +
			"B : 'b' ;\n" +
			"C : 'c' ;\n" +
			"D : 'd' ;\n");
		Grammar g = new Grammar(
			"parser grammar T;\n"+
			"a : A B | A | A B C ;");

<<<<<<< HEAD
		checkMatchedAlt(lg, g, "abd", 1);
=======
		checkMatchedAlt(lg, g, "a", 2);
		checkMatchedAlt(lg, g, "ab", 1);
		checkMatchedAlt(lg, g, "abc", 3);

		checkMatchedAlt(lg, g, "ad", 2);
		checkMatchedAlt(lg, g, "abd", 1);
		checkMatchedAlt(lg, g, "abcd", 3);
	}

	@Test(expected = NoViableAltException.class)
	public void testMustTrackPreviousGoodAlt3WithEOF() throws Exception {
		LexerGrammar lg = new LexerGrammar(
			"lexer grammar L;\n" +
			"A : 'a' ;\n" +
			"B : 'b' ;\n" +
			"C : 'c' ;\n" +
			"D : 'd' ;\n");
		Grammar g = new Grammar(
			"parser grammar T;\n"+
			"a : (A B | A | A B C) EOF;");

		checkMatchedAlt(lg, g, "a", 2);
		checkMatchedAlt(lg, g, "ab", 1);
		checkMatchedAlt(lg, g, "abc", 3);

		try {
			checkMatchedAlt(lg, g, "abd", 1);
		}
		catch (NoViableAltException re) {
			assertEquals(2, re.getOffendingToken().getTokenIndex());
			assertEquals(4, re.getOffendingToken().getType());
			throw re;
		}
>>>>>>> 61ed3bc0
	}

	@Test public void testAmbigAltChooseFirst() throws Exception {
		LexerGrammar lg = new LexerGrammar(
			"lexer grammar L;\n" +
			"A : 'a' ;\n" +
			"B : 'b' ;\n" +
			"C : 'c' ;\n" +
			"D : 'd' ;\n");
		Grammar g = new Grammar(
			"parser grammar T;\n"+
			"a : A B | A B ;"); // first alt
		checkMatchedAlt(lg, g, "ab", 1);
		checkMatchedAlt(lg, g, "abc", 1);
	}

	@Test public void testAmbigAltChooseFirstWithFollowingToken() throws Exception {
		LexerGrammar lg = new LexerGrammar(
			"lexer grammar L;\n" +
			"A : 'a' ;\n" +
			"B : 'b' ;\n" +
			"C : 'c' ;\n" +
			"D : 'd' ;\n");
		Grammar g = new Grammar(
			"parser grammar T;\n"+
			"a : (A B | A B) C ;"); // first alt
		checkMatchedAlt(lg, g, "abc", 1);
		checkMatchedAlt(lg, g, "abcd", 1);
	}

	@Test public void testAmbigAltChooseFirstWithFollowingToken2() throws Exception {
		LexerGrammar lg = new LexerGrammar(
			"lexer grammar L;\n" +
			"A : 'a' ;\n" +
			"B : 'b' ;\n" +
			"C : 'c' ;\n" +
			"D : 'd' ;\n");
		Grammar g = new Grammar(
			"parser grammar T;\n"+
			"a : (A B | A B | C) D ;");
		checkMatchedAlt(lg, g, "abd", 1);
		checkMatchedAlt(lg, g, "abdc", 1);
		checkMatchedAlt(lg, g, "cd", 3);
	}

	@Test public void testAmbigAltChooseFirst2() throws Exception {
		LexerGrammar lg = new LexerGrammar(
			"lexer grammar L;\n" +
			"A : 'a' ;\n" +
			"B : 'b' ;\n" +
			"C : 'c' ;\n" +
			"D : 'd' ;\n");
		Grammar g = new Grammar(
			"parser grammar T;\n"+
			"a : A B | A B | A B C ;");

		checkMatchedAlt(lg, g, "ab", 1);
		checkMatchedAlt(lg, g, "abc", 3);

		checkMatchedAlt(lg, g, "abd", 1);
		checkMatchedAlt(lg, g, "abcd", 3);
	}

	@Test(expected = NoViableAltException.class)
	public void testAmbigAltChooseFirst2WithEOF() throws Exception {
		LexerGrammar lg = new LexerGrammar(
			"lexer grammar L;\n" +
			"A : 'a' ;\n" +
			"B : 'b' ;\n" +
			"C : 'c' ;\n" +
			"D : 'd' ;\n");
		Grammar g = new Grammar(
			"parser grammar T;\n"+
			"a : (A B | A B | A B C) EOF;");

		checkMatchedAlt(lg, g, "ab", 1);
		checkMatchedAlt(lg, g, "abc", 3);
<<<<<<< HEAD
		checkMatchedAlt(lg, g, "abd", 1); // ignores d on end
		checkMatchedAlt(lg, g, "abcd", 3); // ignores d on end
=======

		try {
			checkMatchedAlt(lg, g, "abd", 1);
		}
		catch (NoViableAltException re) {
			assertEquals(2, re.getOffendingToken().getTokenIndex());
			assertEquals(4, re.getOffendingToken().getType());
			throw re;
		}
>>>>>>> 61ed3bc0
	}

	@Test public void testSimpleLoop() throws Exception {
		LexerGrammar lg = new LexerGrammar(
			"lexer grammar L;\n" +
			"A : 'a' ;\n" +
			"B : 'b' ;\n" +
			"C : 'c' ;\n" +
			"D : 'd' ;\n");
		Grammar g = new Grammar(
			"parser grammar T;\n"+
			"a : A+ B ;");
		checkMatchedAlt(lg, g, "ab", 1);
		checkMatchedAlt(lg, g, "aab", 1);
		checkMatchedAlt(lg, g, "aaaaaab", 1);
		checkMatchedAlt(lg, g, "aabd", 1);
	}

	@Test public void testCommonLeftPrefix() throws Exception {
		LexerGrammar lg = new LexerGrammar(
			"lexer grammar L;\n" +
			"A : 'a' ;\n" +
			"B : 'b' ;\n" +
			"C : 'c' ;\n");
		Grammar g = new Grammar(
			"parser grammar T;\n"+
			"a : A B | A C ;");
		checkMatchedAlt(lg, g, "ab", 1);
		checkMatchedAlt(lg, g, "ac", 2);
	}

	@Test public void testArbitraryLeftPrefix() throws Exception {
		LexerGrammar lg = new LexerGrammar(
			"lexer grammar L;\n" +
			"A : 'a' ;\n" +
			"B : 'b' ;\n" +
			"C : 'c' ;\n");
		Grammar g = new Grammar(
			"parser grammar T;\n"+
			"a : A+ B | A+ C ;");
		checkMatchedAlt(lg, g, "aac", 2);
	}

	@Test public void testRecursiveLeftPrefix() throws Exception {
		LexerGrammar lg = new LexerGrammar(
			"lexer grammar L;\n" +
			"A : 'a' ;\n" +
			"B : 'b' ;\n" +
			"C : 'c' ;\n" +
			"LP : '(' ;\n" +
			"RP : ')' ;\n" +
			"INT : '0'..'9'+ ;\n"
		);
		Grammar g = new Grammar(
			"parser grammar T;\n"+
			"tokens {A,B,C,LP,RP,INT}\n" +
			"a : e B | e C ;\n" +
			"e : LP e RP\n" +
			"  | INT\n" +
			"  ;");
		checkMatchedAlt(lg, g, "34b", 1);
		checkMatchedAlt(lg, g, "34c", 2);
		checkMatchedAlt(lg, g, "(34)b", 1);
		checkMatchedAlt(lg, g, "(34)c", 2);
		checkMatchedAlt(lg, g, "((34))b", 1);
		checkMatchedAlt(lg, g, "((34))c", 2);
	}

	public void checkMatchedAlt(LexerGrammar lg, final Grammar g,
								String inputString,
								int expected)
	{
		ATN lexatn = createATN(lg, true);
		LexerATNSimulator lexInterp = new LexerATNSimulator(lexatn);
		IntegerList types = getTokenTypesViaATN(inputString, lexInterp);
		System.out.println(types);

		g.importVocab(lg);

		ParserATNFactory f = new ParserATNFactory(g);
		ATN atn = f.createATN();

		IntTokenStream input = new IntTokenStream(types);
		System.out.println("input="+input.types);
		ParserInterpreter interp = new ParserInterpreter(g, input);
		ATNState startState = atn.ruleToStartState[g.getRule("a").index];
		if ( startState.transition(0).target instanceof BlockStartState ) {
			startState = startState.transition(0).target;
		}

		DOTGenerator dot = new DOTGenerator(g);
		System.out.println(dot.getDOT(atn.ruleToStartState[g.getRule("a").index]));
		Rule r = g.getRule("e");
		if ( r!=null ) System.out.println(dot.getDOT(atn.ruleToStartState[r.index]));

		int result = interp.matchATN(input, startState);
		assertEquals(expected, result);
	}
}<|MERGE_RESOLUTION|>--- conflicted
+++ resolved
@@ -1,6 +1,7 @@
 package org.antlr.v4.test;
 
 import org.antlr.v4.automata.ParserATNFactory;
+import org.antlr.v4.runtime.NoViableAltException;
 import org.antlr.v4.runtime.atn.ATN;
 import org.antlr.v4.runtime.atn.ATNState;
 import org.antlr.v4.runtime.atn.BlockStartState;
@@ -67,9 +68,6 @@
 			"parser grammar T;\n"+
 			"a : A | A B ;");
 
-<<<<<<< HEAD
-		checkMatchedAlt(lg, g, "ac", 1);
-=======
 		checkMatchedAlt(lg, g, "a", 1);
 		checkMatchedAlt(lg, g, "ab", 2);
 
@@ -99,7 +97,6 @@
 			assertEquals(3, re.getOffendingToken().getType());
 			throw re;
 		}
->>>>>>> 61ed3bc0
 	}
 
 	@Test public void testMustTrackPreviousGoodAlt2() throws Exception {
@@ -137,9 +134,6 @@
 		checkMatchedAlt(lg, g, "a", 1);
 		checkMatchedAlt(lg, g, "ab", 2);
 		checkMatchedAlt(lg, g, "abc", 3);
-<<<<<<< HEAD
-		checkMatchedAlt(lg, g, "abd", 2); // matched ab, ignores d on end
-=======
 
 		try {
 			checkMatchedAlt(lg, g, "abd", 1);
@@ -149,7 +143,6 @@
 			assertEquals(4, re.getOffendingToken().getType());
 			throw re;
 		}
->>>>>>> 61ed3bc0
 	}
 
 	@Test public void testMustTrackPreviousGoodAlt3() throws Exception {
@@ -163,9 +156,6 @@
 			"parser grammar T;\n"+
 			"a : A B | A | A B C ;");
 
-<<<<<<< HEAD
-		checkMatchedAlt(lg, g, "abd", 1);
-=======
 		checkMatchedAlt(lg, g, "a", 2);
 		checkMatchedAlt(lg, g, "ab", 1);
 		checkMatchedAlt(lg, g, "abc", 3);
@@ -199,7 +189,6 @@
 			assertEquals(4, re.getOffendingToken().getType());
 			throw re;
 		}
->>>>>>> 61ed3bc0
 	}
 
 	@Test public void testAmbigAltChooseFirst() throws Exception {
@@ -277,10 +266,6 @@
 
 		checkMatchedAlt(lg, g, "ab", 1);
 		checkMatchedAlt(lg, g, "abc", 3);
-<<<<<<< HEAD
-		checkMatchedAlt(lg, g, "abd", 1); // ignores d on end
-		checkMatchedAlt(lg, g, "abcd", 3); // ignores d on end
-=======
 
 		try {
 			checkMatchedAlt(lg, g, "abd", 1);
@@ -290,7 +275,6 @@
 			assertEquals(4, re.getOffendingToken().getType());
 			throw re;
 		}
->>>>>>> 61ed3bc0
 	}
 
 	@Test public void testSimpleLoop() throws Exception {
